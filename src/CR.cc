--- conflicted
+++ resolved
@@ -41,11 +41,8 @@
 #include "lsst/pex/logging/Trace.h"
 #include "lsst/pex/exceptions.h"
 #include "lsst/afw/detection/Footprint.h"
-<<<<<<< HEAD
 #include "lsst/afw/detection/FootprintFunctor.h"
-=======
-#include "lsst/afw/geom/Point.h"
->>>>>>> f7a54afb
+#include "lsst/afw/geom.h"
 #include "lsst/afw/detection/Psf.h"
 #include "lsst/afw/image/MaskedImage.h"
 #include "lsst/afw/math/Random.h"
@@ -339,8 +336,8 @@
  *
  * Make a PSF at (0, 0) in image space
  */
-    lsst::afw::geom::Point2D center = lsst::afw::geom::makePointD(mimage.getWidth() / 2.0, 
-                                                                  mimage.getHeight() / 2.0);
+    lsst::afw::geom::Point2D center(mimage.getWidth() / 2.0, 
+                                    mimage.getHeight() / 2.0);
     detection::Psf::Image::ConstPtr psfImagePtr = psf.computeImage(center); // keep this pointer in scope
     detection::Psf::Image const& psfImage = *psfImagePtr;
     int const xc = 0.0 - psfImage.getX0(); // center in pixel space
