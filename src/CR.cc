--- conflicted
+++ resolved
@@ -104,7 +104,8 @@
 namespace lsst {
 namespace meas {
 namespace algorithms {
-    
+
+namespace geom = lsst::afw::geom;
 namespace math = lsst::afw::math;
 namespace image = lsst::afw::image;
 namespace detection = lsst::afw::detection;
@@ -337,28 +338,17 @@
 /*
  * thresholds for 3rd condition
  *
-<<<<<<< HEAD
- * Make a PSF at (0, 0) in image space
- */
-    lsst::afw::geom::Point2D center(mimage.getWidth() / 2.0, 
-                                    mimage.getHeight() / 2.0);
-    detection::Psf::Image::ConstPtr psfImagePtr = psf.computeImage(center); // keep this pointer in scope
-    detection::Psf::Image const& psfImage = *psfImagePtr;
-    int const xc = 0.0 - psfImage.getX0(); // center in pixel space
-    int const yc = 0.0 - psfImage.getY0();
-=======
  * Realise PSF at center of image
  */
     lsst::afw::math::Kernel::ConstPtr kernel = psf.getKernel();
     if (!kernel) {
         throw LSST_EXCEPT(pexExcept::NotFoundException, "Psf is unable to return a kernel");
     }
-    detection::Psf::Image psfImage = detection::Psf::Image(kernel->getWidth(), kernel->getHeight());
+    detection::Psf::Image psfImage = detection::Psf::Image(geom::ExtentI(kernel->getWidth(), kernel->getHeight()));
     kernel->computeImage(psfImage, true, mimage.getWidth() / 2.0, mimage.getHeight() / 2.0);
 
     int const xc = kernel->getCtrX();   // center of PSF
     int const yc = kernel->getCtrY();
->>>>>>> a2dbc526
 
     double const I0 = psfImage(xc, yc);
     double const thresH = cond3Fac2*(0.5*(psfImage(xc - 1, yc) + psfImage(xc + 1, yc)))/I0; // horizontal
@@ -565,7 +555,7 @@
  */
             {
                 detection::Footprint::Ptr om = footprintAndMask(cr, mimage.getMask(), interpBit);
-                int const npix = (om == NULL) ? 0 : om->getNpix();
+                int const npix = (om) ? om->getNpix() : 0;
 
                 if (npix == cr->getNpix()) {
                     continue;
@@ -615,9 +605,8 @@
                      siter != espans.end(); siter++) {
                     cr->addSpan(**siter);
                 }
-            }
-
-            cr->normalize();
+				cr->normalize();
+            }            
         }
 
         if (nextra == 0) {
@@ -925,7 +914,7 @@
                 bool const isotropic = false; // use a slow isotropic grow?
                 detection::Footprint::Ptr gcr = growFootprint(cr, 1, isotropic);
                 detection::Footprint::Ptr const saturPixels = footprintAndMask(gcr, mi.getMask(), saturBit);
-
+                
              if (saturPixels->getNpix() > 0) { // pixel is adjacent to a saturation trail
                  setMaskFromFootprint(mi.getMask().get(), *saturPixels, saturBit);
 
