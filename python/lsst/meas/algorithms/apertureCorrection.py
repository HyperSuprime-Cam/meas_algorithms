# 
# LSST Data Management System
# Copyright 2008, 2009, 2010 LSST Corporation.
# 
# This product includes software developed by the
# LSST Project (http://www.lsst.org/).
#
# This program is free software: you can redistribute it and/or modify
# it under the terms of the GNU General Public License as published by
# the Free Software Foundation, either version 3 of the License, or
# (at your option) any later version.
# 
# This program is distributed in the hope that it will be useful,
# but WITHOUT ANY WARRANTY; without even the implied warranty of
# MERCHANTABILITY or FITNESS FOR A PARTICULAR PURPOSE.  See the
# GNU General Public License for more details.
# 
# You should have received a copy of the LSST License Statement and 
# the GNU General Public License along with this program.  If not, 
# see <http://www.lsstcorp.org/LegalNotices/>.
#

import glob
import math
import os
import sys
import re

import numpy
import numpy.linalg as linalg

import eups
import lsst.daf.base as dafBase
import lsst.pex.logging as pexLog
import lsst.pex.policy as pexPolicy
import lsst.pex.config as pexConfig
import lsst.afw.detection as afwDet
import lsst.afw.table as afwTable
import lsst.afw.image as afwImage
import lsst.afw.math as afwMath
import lsst.afw.geom as afwGeom
import lsst.pipe.base as pipeBase

from . import algorithmsLib as measAlg
from . import measurement

import utils as maUtils

import lsst.afw.display.ds9 as ds9

# to do:
# - allow instantiation with a psf, correction then based on direct measure of psf image.
# - figure out why 'standard' polynomials are better than 'cheby'

##################################################################
#
# Generate the first 'order' terms in a requested polynomial style
#
##################################################################
class Poly1D(object):
    """
    Generate the first n terms for a requested polynomial style (standard or cheby)
    x     = numpy.ndarray(myPythonArray)
    polyS = PolyGenerator(3, 'standard')
    terms = polyS.getTerms(x)
    """
    
    def __init__(self, order, style="standard"):
        self.order = order
        self.style = style
        
    def getTerms(self, x):
        """Return a numpy array containing the first n terms in the polynomial expansion of x"""
        
        if isinstance(x, numpy.ndarray):
            terms = [numpy.ones(len(x)), x]
        else:
            terms = [1, x]

        if re.search("cheby", self.style, re.IGNORECASE):
            for i in range(2, self.order+1):
                terms.append(2.0*x*terms[i-1] - terms[i-2])
        else:
            for i in range(2, self.order+1):
                terms.append(x*terms[i-1])

        return terms



###################################################################
#
# Handle polynomial fits in 2d
#
###################################################################
class PolyFit2D(object):
    """
    Handle polynomial fitting in 2d
    
    strategy is to fit:
    a0 *poly0(x)*poly0(y) +
    a1x*poly1(x)*poly0(y) + a1y*poly0(x)*poly1(y) + 
    a2xx*poly2(x)*poly0(y) + a2xy*poly1(x)*poly1(y) + a2yy*poly0(x)*poly2(y) + ...

    where polyN() is the nth-order polynomial of type 'poly'
    eg. for standard polynomical poly2(x) = x**2, but
        for chebyshev            poly2(x) = 2*x**2 - 1
    """

    
    ##############################
    # constructor
    ##############################
    def __init__(self, x, y, z, w, poly):

        self.poly  = poly
        self.order = self.poly.order
        self.errOrder = 0

        # compute the polynomical terms for x and y
        xTerms, yTerms = self.poly.getTerms(x), self.poly.getTerms(y)
                
        ################
        # values
        # get the order-pairs for all terms (including) cross terms
        self.orderPairs = self._computeOrderPairs(self.order)
        # compute the least-squares fit
        self.coeff, self.resid, self.rank, self.singval = self._fit(z, w, xTerms, yTerms, self.orderPairs)
        
        ################
        # errors
        # - done separately as errOrder may differ
        # - put the squared residuals in a vector to fit
        self.residuals = numpy.array([])
        for i in range(len(z)):
            dz = z[i] - self.getVal(x[i], y[i])
            self.residuals = numpy.append(self.residuals, dz*dz)
            
        self.errOrderPairs = self._computeOrderPairs(self.errOrder)
        self.errCoeff, self.errResid, self.errRank, self.errSingval = self._fit(self.residuals, w*w,
                                                                                xTerms, yTerms,
                                                                                self.errOrderPairs)


    ##################################
    # get the order-pairs for all terms (including) cross terms
    # these are the x,y polynomial orders for each term, including cross terms:
    # ie. 0th order: [0, 0],
    #     1st order: [1, 0], [0, 1]
    #     2nd order: [2, 0], [1, 1], [0, 2]
    #     etc.
    ##################################
    def _computeOrderPairs(self, order):
    
        # get the order-pairs for all terms (including) cross terms
        orderPairs = []
        for i in range(0, order+1):
            for j in range(0, i+1):
                xOrd, yOrd = j, i-j
                orderPairs.append([xOrd, yOrd])
        return orderPairs

    
    ##################################
    # compute the polynomical terms for x and y
    # eg. for 2nd order x, get: [1, x, x**2]
    # pass everything to lstsq() and return what we get
    ##################################
    def _fit(self, z, w, xTerms, yTerms, orderPairs):
        
        # take the products of the x,y terms to build a numpy array for the linear fit
        terms = []
        for i in range(len(orderPairs)):
            xOrd, yOrd = orderPairs[i]
            terms.append(w * xTerms[xOrd] * yTerms[yOrd])
        # - note: the .T attribute is the transpose
        terms = numpy.array(terms).T
        coeff, resid, rank, singval = linalg.lstsq(terms, w*z)
        return coeff, resid, rank, singval
        
        
    ###################################
    # accessor to get the polyfit values at requested points
    ##############################
    def getVal(self, x, y, truncOrder=None):
        """Get the value at x, y"""
        
        if truncOrder is None:
            truncOrder = self.order
        if truncOrder > self.order:
            raise AttributeError, ("truncOrder must be <= original order of polynomical.")
        
        result = 0.0
        xTerms = self.poly.getTerms(x)
        yTerms = self.poly.getTerms(y)
        for i in range(len(self.orderPairs)):
            xOrd, yOrd = self.orderPairs[i]
            if xOrd+yOrd > truncOrder:
                continue
            term = self.coeff[i] * xTerms[xOrd]*yTerms[yOrd]
            result += term
        return result

    
    ###################################
    # accessor to get the polyfit values at requested points
    # This could be done as part of get, but we might want errOrder to be different from order
    # ... in which case, it must be separate.
    ##############################
    def getErr(self, x, y, truncOrder=None):
        """Get the error at x, y"""

        if truncOrder is None:
            truncOrder = self.order
        if truncOrder > self.order:
            raise AttributeError, ("truncOrder must be <= original order of polynomical.")
        
        err = 0.0
        xTerms = self.poly.getTerms(x)
        yTerms = self.poly.getTerms(y)
        for i in range(len(self.errOrderPairs)):
            xOrd, yOrd = self.errOrderPairs[i]
            if xOrd+yOrd > truncOrder:
                continue
            term = self.errCoeff[i] * xTerms[xOrd]*yTerms[yOrd]
            err += term
        return numpy.sqrt(err)


class ApertureCorrectionConfig(pexConfig.Config):
    """Config for ApertureCorrection
    """
    polyStyle = pexConfig.Field(
        doc = "Style of polynomial fit",
        dtype = str,
        default = "standard",
    )
    order = pexConfig.Field(
        doc = "Polynomial interpolation order across the chip.",
        dtype = int,
        default = 2,
    )
    alg1 = measurement.AlgorithmRegistry.filter(measurement.FluxConfig).makeField(
        doc = "Photometric algorithm 1 (aperture correct _from_ this algorithm).",
        multi = False,
        default = "flux.psf",
    )
    alg2 = measurement.AlgorithmRegistry.filter(measurement.FluxConfig).makeField(
        doc = "Photometric algorithm 2 (aperture correct _to_ this algorithm).",
        default = "flux.sinc",
    )
        
######################################################
#
# Class to manage aperture corrections
#
######################################################
class ApertureCorrection(object):
    """Class to manage aperture corrections.

    @param exposure    an afw.Exposure containing the sources to use to compute the aperture correction
    @param cellSet     an afw.math.spatialCellSet containing coords to use
    @param metadata    somewhere to put interesting information 
    @param config      configuration; an instance of self.ConfigClass
    @param log         a pex.logging log
        
    If a spatialCellSet is provided, it is assumed that no further selection is required,
    as a cellSet does not contain sufficient information to select candidates (namely fluxes).
            
    """
    ConfigClass = ApertureCorrectionConfig

    #################
    # Constructor
    #################
    def __init__(self, exposure, cellSet, metadata, config, log=None):

        import lsstDebug
        display = lsstDebug.Info(__name__).display

        if display:
            frame = 0
            ds9.mtv(exposure, frame=frame, title="Exposure for calibration")

        self.xwid, self.ywid = exposure.getWidth(), exposure.getHeight()

        # use a default log if we didn't get one
        if log is None:
            log = pexLog.getDefaultLog()
            log.setThreshold(pexLog.Log.WARN)
        log = pexLog.Log(log, "ApertureCorrection")

        # unpack the control object
        self.order     = config.order
        self.polyStyle = config.polyStyle

        ###########
        # get the photometry for the requested algorithms
        schema = afwTable.SourceTable.makeMinimalSchema()
        mp = measAlg.MeasureSourcesBuilder() \
            .addAlgorithm(config.alg1.apply()) \
            .addAlgorithm(config.alg2.apply()) \
            .build(schema)
        table = afwTable.SourceTable.make(schema)

        #
        # lookup the radii being used so we can plot them
        #
        if display:
            rad = []
            for a in [config.alg1, config.alg2]:
                try:
                    r1, r2 = a.active.radius1, a.active.radius2
                except AttributeError:
                    r1, r2 = 0.0, 0.0

                rad.append([r1, r2])

        ###########
        # get the point-to-point aperture corrections
        xList = numpy.array([])
        yList = numpy.array([])
        fluxList = [[],[]]
        self.apCorrList = numpy.array([])
        self.apCorrErrList = numpy.array([])
<<<<<<< HEAD
        for cell in cellSet.getCellList():
            for cand in cell.begin(True): # ignore bad candidates
                cand = measAlg.cast_PsfCandidateF(cand)
                s = cand.getSource()

                if s.get("flags.pixel.interpolated.center"):
                    continue

                x, y = cand.getXCenter(), cand.getYCenter()
                
                source = table.makeRecord()
                source.setFootprint(s.getFootprint())
                center = afwGeom.Point2D(x, y)

                mp.apply(source, exposure, center)

                fluxes = [source[config.alg1.name], source[config.alg2.name]]
                fluxErrs = [source[config.alg1.name + ".err"], source[config.alg2.name + ".err"]]

                if fluxes[0] <= 0.0 or fluxes[1] <= 0.0:
                    log.log(log.WARN, "Non-positive flux for source at %.2f,%.2f (%f,%f)" %
                            (x, y, fluxes[0], fluxes[1]))
                    continue

                apCorr = fluxes[1]/fluxes[0]
                apCorrErr = apCorr*math.sqrt( (fluxErrs[0]/fluxes[0])**2 + (fluxErrs[1]/fluxes[1])**2 )
                log.log(log.DEBUG,
                             "Using source: %7.2f %7.2f  %9.2f+/-%5.2f / %9.2f+/-%5.2f = %5.3f+/-%5.3f" %
                             (x, y, fluxes[0], fluxErrs[0], fluxes[1], fluxErrs[1], apCorr, apCorrErr))
                if numpy.isnan(apCorr) or numpy.isnan(apCorrErr):
                    continue

                if display:
                    size = rad[0]
                    if size == 0:
                        size = rad[1]
                    ds9.dot("o", x, y, size=size, ctype=ds9.WHITE, frame=frame)
                    ds9.dot("%.3f" % (apCorr), x, y - size - 10, ctype=ds9.WHITE, frame=frame)
                    ds9.dot("%d" % (cand.getId()), x, y + size + 10, ctype=ds9.WHITE, frame=frame)

                fluxList[0].append(fluxes[0])
                fluxList[1].append(fluxes[1])

                xList = numpy.append(xList, x)
                yList = numpy.append(yList, y)
                self.apCorrList = numpy.append(self.apCorrList, apCorr)
                self.apCorrErrList = numpy.append(self.apCorrErrList, apCorrErr)
=======
        with ds9.Buffering():
            for cell in cellSet.getCellList():
                for cand in cell.begin(True): # ignore bad candidates
                    cand = measAlg.cast_PsfCandidateF(cand)
                    s = cand.getSource()

                    if s.getFlagForDetection() & fdict["INTERP_CENTER"]:
                        continue

                    x, y = cand.getXCenter(), cand.getYCenter()

                    source = afwDet.Source(0)
                    source.setFootprint(s.getFootprint())
                    center = afwGeom.Point2D(x, y)

                    try:
                        p = mp.measure(source, exposure, center)
                    except Exception, e:
                        log.log(log.WARN, "Failed to measure source at %.2f, %.2f." % (x, y))
                        continue

                    fluxes = []
                    fluxErrs = []
                    for a in alg:
                        n = p.find(a.name)
                        flux  = n.getFlux()
                        fluxErr = n.getFluxErr()
                        fluxes.append(flux)
                        fluxErrs.append(fluxErr)

                    if fluxes[0] <= 0.0 or fluxes[1] <= 0.0:
                        log.log(log.WARN, "Non-positive flux for source at %.2f,%.2f (%f,%f)" %
                                (x, y, fluxes[0], fluxes[1]))
                        continue

                    apCorr = fluxes[1]/fluxes[0]
                    apCorrErr = apCorr*math.sqrt( (fluxErrs[0]/fluxes[0])**2 + (fluxErrs[1]/fluxes[1])**2 )
                    log.log(log.DEBUG,
                                 "Using source: %7.2f %7.2f  %9.2f+/-%5.2f / %9.2f+/-%5.2f = %5.3f+/-%5.3f" %
                                 (x, y, fluxes[0], fluxErrs[0], fluxes[1], fluxErrs[1], apCorr, apCorrErr))
                    if numpy.isnan(apCorr) or numpy.isnan(apCorrErr):
                        continue

                    if display:
                        for i, ctype in enumerate([ds9.WHITE, ds9.YELLOW]):
                            for size in rad[i]:
                                if size:
                                    ds9.dot("o", x, y, size=size, ctype=ctype, frame=frame)
                        ds9.dot("%.3f" % (apCorr), x, y - size - 10, ctype=ds9.WHITE, frame=frame)
                        ds9.dot("%d" % (cand.getId()), x, y + size + 10, ctype=ds9.WHITE, frame=frame)

                    fluxList[0].append(fluxes[0])
                    fluxList[1].append(fluxes[1])

                    xList = numpy.append(xList, x)
                    yList = numpy.append(yList, y)
                    self.apCorrList = numpy.append(self.apCorrList, apCorr)
                    self.apCorrErrList = numpy.append(self.apCorrErrList, apCorrErr)
>>>>>>> 415c8b6a

        if len(self.apCorrList) == 0:
            raise RuntimeError("No good aperture correction measurements.")                

        ###########
        # fit a polynomial to the aperture corrections
        self.fitOrder = self.order
        # if cheby, we'll overfit and truncate
        if re.search("cheby", self.polyStyle, re.IGNORECASE):
            self.fitOrder += 1
            
        poly     = Poly1D(self.fitOrder, style=self.polyStyle)
        weights  = (1.0/self.apCorrErrList)**2
        self.fit = PolyFit2D(xList, yList, self.apCorrList, weights, poly)


        # do a 3-sigma clip and refit
        if False:
            # This currently only works with fake data and is disabled
            # with real data, it clips out almost all measurements
            apCorrFit    = self.fit.getVal(xList, yList)
            apCorrErrFit = self.fit.getErr(xList, yList)
            nSig = 3.0
            igood = numpy.where( numpy.abs(self.apCorrList - apCorrFit) < nSig*apCorrErrFit )[0]
            self.fit = PolyFit2D(xList[igood], yList[igood], self.apCorrList[igood], w[igood], poly)
        
            
        ###########
        # check sanity
        
        # if len(resid) == 0, the solution has too high an order for the number of sources
        if len(self.fit.resid) < 1:
            log.log(log.WARN,
                         "Not enough stars for requested polyn. order in Aperture Correction.")
        
        # warn if singular
        # press et al says (in SVD section): thresh = 0.5*sqrt(m+n+1.)*w[0]*epsilon
        mDim     = len(self.fit.coeff)
        nDim     = len(xList)
        epsilon  = 1.0e-15 #... machine precision
        svThresh = 0.5*math.sqrt(mDim+nDim+1.0)*self.fit.singval[0]*epsilon

        if self.fit.singval[-1] < svThresh:
            log.log(log.WARN, "Singular value below threshold in apCorr fit (%.14f < %.14f)" %
                         (sv, svThresh))

            
        ###########
        # Generate some stuff for QA
        numGoodStars  = len(self.apCorrList)
        numAvailStars = 0

        for cell in cellSet.getCellList():
            for cand in cell.begin(True):  # ignore BAD stars ... they're not available really
                numAvailStars += 1
            
        metadata.set("numGoodStars", numGoodStars)
        metadata.set("numAvailStars", numAvailStars)

        log.log(log.INFO, "%s to %s" % (config.alg1.name, config.alg2.name))
        log.log(log.INFO, "numGoodStars: %d" % (numGoodStars))
        log.log(log.INFO, "numAvailStars: %d" % (numAvailStars))
        #mean = numpy.mean(numpy.array(fluxList), axis=1)
        #stdev = numpy.std(numpy.array(fluxList), axis=1)
        #log.log(log.INFO, "mean ap1: %.2f +/- %.2f" % (mean[0], stdev[0]))
        #log.log(log.INFO, "mean ap2: %.2f +/- %.2f" % (mean[1], stdev[1]))
        log.log(log.INFO, "mean apCorr: %.4f +/- %.4f" %
                     (numpy.mean(self.apCorrList), numpy.std(self.apCorrList)))
        x, y = self.xwid/2, self.ywid/2
        log.log(log.INFO, "apCorr(%d,%d): %.4f +/- %.4f" %
                     (x, y, self.fit.getVal(x,y,self.order), self.fit.getErr(x,y,self.order)))
        
    ###########################################
    # Accessor to get the apCorr at this x,y
    ###########################################
    def computeAt(self, x, y):
        """
        Compute the aperture correction and its error at x, y
        Return [value, error]
        """
        return self.fit.getVal(x, y, self.order), self.fit.getErr(x, y, self.order)<|MERGE_RESOLUTION|>--- conflicted
+++ resolved
@@ -323,84 +323,25 @@
         fluxList = [[],[]]
         self.apCorrList = numpy.array([])
         self.apCorrErrList = numpy.array([])
-<<<<<<< HEAD
-        for cell in cellSet.getCellList():
-            for cand in cell.begin(True): # ignore bad candidates
-                cand = measAlg.cast_PsfCandidateF(cand)
-                s = cand.getSource()
-
-                if s.get("flags.pixel.interpolated.center"):
-                    continue
-
-                x, y = cand.getXCenter(), cand.getYCenter()
-                
-                source = table.makeRecord()
-                source.setFootprint(s.getFootprint())
-                center = afwGeom.Point2D(x, y)
-
-                mp.apply(source, exposure, center)
-
-                fluxes = [source[config.alg1.name], source[config.alg2.name]]
-                fluxErrs = [source[config.alg1.name + ".err"], source[config.alg2.name + ".err"]]
-
-                if fluxes[0] <= 0.0 or fluxes[1] <= 0.0:
-                    log.log(log.WARN, "Non-positive flux for source at %.2f,%.2f (%f,%f)" %
-                            (x, y, fluxes[0], fluxes[1]))
-                    continue
-
-                apCorr = fluxes[1]/fluxes[0]
-                apCorrErr = apCorr*math.sqrt( (fluxErrs[0]/fluxes[0])**2 + (fluxErrs[1]/fluxes[1])**2 )
-                log.log(log.DEBUG,
-                             "Using source: %7.2f %7.2f  %9.2f+/-%5.2f / %9.2f+/-%5.2f = %5.3f+/-%5.3f" %
-                             (x, y, fluxes[0], fluxErrs[0], fluxes[1], fluxErrs[1], apCorr, apCorrErr))
-                if numpy.isnan(apCorr) or numpy.isnan(apCorrErr):
-                    continue
-
-                if display:
-                    size = rad[0]
-                    if size == 0:
-                        size = rad[1]
-                    ds9.dot("o", x, y, size=size, ctype=ds9.WHITE, frame=frame)
-                    ds9.dot("%.3f" % (apCorr), x, y - size - 10, ctype=ds9.WHITE, frame=frame)
-                    ds9.dot("%d" % (cand.getId()), x, y + size + 10, ctype=ds9.WHITE, frame=frame)
-
-                fluxList[0].append(fluxes[0])
-                fluxList[1].append(fluxes[1])
-
-                xList = numpy.append(xList, x)
-                yList = numpy.append(yList, y)
-                self.apCorrList = numpy.append(self.apCorrList, apCorr)
-                self.apCorrErrList = numpy.append(self.apCorrErrList, apCorrErr)
-=======
         with ds9.Buffering():
             for cell in cellSet.getCellList():
                 for cand in cell.begin(True): # ignore bad candidates
                     cand = measAlg.cast_PsfCandidateF(cand)
                     s = cand.getSource()
 
-                    if s.getFlagForDetection() & fdict["INTERP_CENTER"]:
+                    if s.get("flags.pixel.interpolated.center"):
                         continue
 
                     x, y = cand.getXCenter(), cand.getYCenter()
 
-                    source = afwDet.Source(0)
+                    source = table.makeRecord()
                     source.setFootprint(s.getFootprint())
                     center = afwGeom.Point2D(x, y)
 
-                    try:
-                        p = mp.measure(source, exposure, center)
-                    except Exception, e:
-                        log.log(log.WARN, "Failed to measure source at %.2f, %.2f." % (x, y))
-                        continue
-
-                    fluxes = []
-                    fluxErrs = []
-                    for a in alg:
-                        n = p.find(a.name)
-                        flux  = n.getFlux()
-                        fluxErr = n.getFluxErr()
-                        fluxes.append(flux)
-                        fluxErrs.append(fluxErr)
+                    mp.apply(source, exposure, center)
+
+                    fluxes = [source[config.alg1.name], source[config.alg2.name]]
+                    fluxErrs = [source[config.alg1.name + ".err"], source[config.alg2.name + ".err"]]
 
                     if fluxes[0] <= 0.0 or fluxes[1] <= 0.0:
                         log.log(log.WARN, "Non-positive flux for source at %.2f,%.2f (%f,%f)" %
@@ -423,6 +364,7 @@
                         ds9.dot("%.3f" % (apCorr), x, y - size - 10, ctype=ds9.WHITE, frame=frame)
                         ds9.dot("%d" % (cand.getId()), x, y + size + 10, ctype=ds9.WHITE, frame=frame)
 
+
                     fluxList[0].append(fluxes[0])
                     fluxList[1].append(fluxes[1])
 
@@ -430,7 +372,6 @@
                     yList = numpy.append(yList, y)
                     self.apCorrList = numpy.append(self.apCorrList, apCorr)
                     self.apCorrErrList = numpy.append(self.apCorrErrList, apCorrErr)
->>>>>>> 415c8b6a
 
         if len(self.apCorrList) == 0:
             raise RuntimeError("No good aperture correction measurements.")                
