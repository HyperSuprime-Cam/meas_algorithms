--- conflicted
+++ resolved
@@ -287,12 +287,7 @@
                             if chi2 > 1e100:
                                 chi2 = numpy.nan
 
-<<<<<<< HEAD
                             stamps.append((im, "%d%s" % (cand.getSource().getId(), chi2Str), cand.getStatus()))
-=======
-                            stamps.append((cand.getUndistImage().getImage(),
-                                           "%d %.1f" % (cand.getSource().getId(), chi2), cand.getStatus()))
->>>>>>> c4a094b1
                         except Exception, e:
                             continue
 
