# 
# LSST Data Management System
# Copyright 2008, 2009, 2010 LSST Corporation.
# 
# This product includes software developed by the
# LSST Project (http://www.lsst.org/).
#
# This program is free software: you can redistribute it and/or modify
# it under the terms of the GNU General Public License as published by
# the Free Software Foundation, either version 3 of the License, or
# (at your option) any later version.
# 
# This program is distributed in the hope that it will be useful,
# but WITHOUT ANY WARRANTY; without even the implied warranty of
# MERCHANTABILITY or FITNESS FOR A PARTICULAR PURPOSE.  See the
# GNU General Public License for more details.
# 
# You should have received a copy of the LSST License Statement and 
# the GNU General Public License along with this program.  If not, 
# see <http://www.lsstcorp.org/LegalNotices/>.
#

"""Support utilities for Measuring sources"""

import math
import re
import sys

import numpy

import lsst.pex.exceptions as pexExcept
import lsst.daf.base as dafBase
import lsst.afw.detection as afwDet
import lsst.afw.geom as afwGeom
import lsst.afw.image as afwImage
import lsst.afw.math as afwMath
import lsst.afw.table as afwTable
import lsst.afw.display.ds9 as ds9
import lsst.afw.display.utils as displayUtils
import algorithmsLib

keptPlots = False                       # Have we arranged to keep spatial plots open?

#
# This should be provided by the mapper.  The details are camera-specific and
#
def splitId(oid, asDict=True):
    
    objId = int((oid & 0xffff) - 1)      # Should be the value set by apps code

    if asDict:
        return dict(objId=objId)
    else:
        return [objId]
 
def showSourceSet(sSet, xy0=(0, 0), frame=0, ctype=ds9.GREEN, symb="+", size=2):
    """Draw the (XAstrom, YAstrom) positions of a set of Sources.  Image has the given XY0"""

    with ds9.Buffering():
        for s in sSet:
            xc, yc = s.getXAstrom() - xy0[0], s.getYAstrom() - xy0[1]

            if symb == "id":
                ds9.dot(str(splitId(s.getId(), True)["objId"]), xc, yc, frame=frame, ctype=ctype, size=size)
            else:
                ds9.dot(symb, xc, yc, frame=frame, ctype=ctype, size=size)

#-=-=-=-=-=-=-=-=-=-=-=-=-=-=-=-=-=-=-=-=-=-=-=-=-=-=-=-=-=-=-=-=-=-=-=-=-=-=-=-
#
# PSF display utilities
#
def showPsfSpatialCells(exposure, psfCellSet, nMaxPerCell=-1, showChi2=False, showMoments=False,
                        symb=None, ctype=None, ctypeUnused=None, ctypeBad=None, size=2, frame=None):
    """Show the SpatialCells.  If symb is something that ds9.dot understands (e.g. "o"), the top nMaxPerCell candidates will be indicated with that symbol, using ctype and size"""

    with ds9.Buffering():
        origin = [-exposure.getMaskedImage().getX0(), -exposure.getMaskedImage().getY0()]
        for cell in psfCellSet.getCellList():
            displayUtils.drawBBox(cell.getBBox(), origin=origin, frame=frame)

            if nMaxPerCell < 0:
                nMaxPerCell = 0

            i = 0
            goodies = ctypeBad is None
            for cand in cell.begin(goodies):
                if nMaxPerCell > 0:
                    i += 1

                cand = algorithmsLib.cast_PsfCandidateF(cand)

                xc, yc = cand.getXCenter() + origin[0], cand.getYCenter() + origin[1]

                if i > nMaxPerCell:
                    if not ctypeUnused:
                        continue

                color = ctypeBad if cand.isBad() else ctype

                if symb:
                    if i > nMaxPerCell:
                        ct = ctypeUnused
                    else:
                        ct = ctype

                    ds9.dot(symb, xc, yc, frame=frame, ctype=ct, size=size)

                source = cand.getSource()

                if showChi2:
                    rchi2 = cand.getChi2()
                    if rchi2 > 1e100:
                        rchi2 = numpy.nan
                    ds9.dot("%d %.1f" % (splitId(source.getId(), True)["objId"], rchi2),
                            xc - size, yc - size - 4, frame=frame, ctype=color, size=2)

                if showMoments:
                    ds9.dot("%.2f %.2f %.2f" % (source.getIxx(), source.getIxy(), source.getIyy()),
                            xc-size, yc + size + 4, frame=frame, ctype=color, size=size)

def showPsfCandidates(exposure, psfCellSet, psf=None, frame=None, normalize=True, showBadCandidates=True,
                      variance=None, chi=None):
    """Display the PSF candidates.
If psf is provided include PSF model and residuals;  if normalize is true normalize the PSFs (and residuals)
If chi is True, generate a plot of residuals/sqrt(variance), i.e. chi
"""
    if chi is None:
        if variance is not None:        # old name for chi
            chi = variance
    #
    # Show us the ccandidates
    #
    mos = displayUtils.Mosaic()
    #
    candidateCenters = []
    candidateCentersBad = []
    candidateIndex = 0

    for cell in psfCellSet.getCellList():
        for cand in cell.begin(False): # include bad candidates
            cand = algorithmsLib.cast_PsfCandidateF(cand)

            rchi2 = cand.getChi2()
            if rchi2 > 1e100:
                rchi2 = numpy.nan

            if not showBadCandidates and cand.isBad():
                continue

            if psf:
                im_resid = displayUtils.Mosaic(gutter=0, background=-5, mode="x")

                try:
                    im = cand.getMaskedImage() # copy of this object's image
                    xc, yc = cand.getXCenter(), cand.getYCenter()

                    margin = 0 if True else 5
                    w, h = im.getDimensions()
                    bbox = afwGeom.BoxI(afwGeom.PointI(margin, margin), im.getDimensions())

                    if margin > 0:
                        bim = im.Factory(w + 2*margin, h + 2*margin)

<<<<<<< HEAD
                        stdev = math.sqrt(afwMath.makeStatistics(im.getVariance(), afwMath.MEAN).getValue())
=======
                        stdev = numpy.sqrt(afwMath.makeStatistics(im.getVariance(), afwMath.MEAN).getValue())
>>>>>>> d9b04f37
                        afwMath.randomGaussianImage(bim.getImage(), afwMath.Random())
                        bim *= stdev
                        var = bim.getVariance(); var.set(stdev**2); del var

                        sbim = im.Factory(bim, bbox)
                        sbim <<= im
                        del sbim
                        im = bim
                        xc += margin; yc += margin

                    im = im.Factory(im, True)
                    im.setXY0(cand.getMaskedImage().getXY0())
                except:
                    continue

                if not variance:
                    im_resid.append(im.Factory(im, True))

                # residuals using spatial model
                chi2 = algorithmsLib.subtractPsf(psf, im, xc, yc)
                
                resid = im
                if variance:
                    resid = resid.getImage()
                    var = im.getVariance()
                    var = var.Factory(var, True)
                    numpy.sqrt(var.getArray(), var.getArray()) # inplace sqrt
                    resid /= var
                    
                im_resid.append(resid)

                # Fit the PSF components directly to the data (i.e. ignoring the spatial model)
                im = cand.getMaskedImage()

                im = im.Factory(im, True)
                im.setXY0(cand.getMaskedImage().getXY0())

                noSpatialKernel = afwMath.cast_LinearCombinationKernel(psf.getKernel())
                candCenter = afwGeom.PointD(cand.getXCenter(), cand.getYCenter())
                fit = algorithmsLib.fitKernelParamsToImage(noSpatialKernel, im, candCenter)
                params = fit[0]
                kernels = afwMath.KernelList(fit[1])
                outputKernel = afwMath.LinearCombinationKernel(kernels, params)

                outImage = afwImage.ImageD(outputKernel.getDimensions())
                outputKernel.computeImage(outImage, False)

                im -= outImage.convertF()
                resid = im

                if margin > 0:
                    bim = im.Factory(w + 2*margin, h + 2*margin)
                    afwMath.randomGaussianImage(bim.getImage(), afwMath.Random())
                    bim *= stdev

                    sbim = im.Factory(bim, bbox)
                    sbim <<= resid
                    del sbim
                    resid = bim

                if variance:
                    resid = resid.getImage()
                    resid /= var
                    
                im_resid.append(resid)

                im = im_resid.makeMosaic()
            else:
                im = cand.getMaskedImage()

            if normalize:
                im /= afwMath.makeStatistics(im, afwMath.MAX).getValue()

            objId = splitId(cand.getSource().getId(), True)["objId"]
            if psf:
                lab = "%d chi^2 %.1f" % (objId, rchi2)
                ctype = ds9.RED if cand.isBad() else ds9.GREEN
            else:
                lab = "%d flux %8.3g" % (objId, cand.getSource().getPsfFlux())
                ctype = ds9.GREEN

            mos.append(im, lab, ctype)

            if False and numpy.isnan(rchi2):
                ds9.mtv(cand.getMaskedImage().getImage(), title="candidate", frame=1)
                print "amp",  cand.getAmplitude()

            im = cand.getMaskedImage()
            center = (candidateIndex, xc - im.getX0(), yc - im.getY0())
            candidateIndex += 1
            if cand.isBad():
                candidateCentersBad.append(center)
            else:
                candidateCenters.append(center)

    if variance:
        title = "chi(Psf fit)"
    else:
        title = "Stars & residuals"
    mosaicImage = mos.makeMosaic(frame=frame, title=title)

    with ds9.Buffering():
        for centers, color in ((candidateCenters, ds9.GREEN), (candidateCentersBad, ds9.RED)):
            for cen in centers:
                bbox = mos.getBBox(cen[0])
                ds9.dot("+", cen[1] + bbox.getMinX(), cen[2] + bbox.getMinY(), frame=frame, ctype=color)

    return mosaicImage

try:
    import matplotlib.pyplot as plt
    import matplotlib.colors
except ImportError:
    plt = None

def makeSubplots(fig, nx=2, ny=2, Nx=1, Ny=1, plottingArea=(0.1, 0.1, 0.85, 0.80),
                 pxgutter=0.05, pygutter=0.05, xgutter=0.04, ygutter=0.04,
                 headroom=0.0, panelBorderWeight=0, panelColor='black'):
    """Return a generator of a set of subplots, a set of Nx*Ny panels of nx*ny plots.  Each panel is fully
    filled by row (starting in the bottom left) before the next panel is started.  If panelBorderWidth is
    greater than zero a border is drawn around each panel, adjusted to enclose the axis labels.

    E.g.
    subplots = makeSubplots(fig, 2, 2, Nx=1, Ny=1, panelColor='k')
    ax = subplots.next(); ax.text(0.3, 0.5, '[0, 0] (0,0)')
    ax = subplots.next(); ax.text(0.3, 0.5, '[0, 0] (1,0)')
    ax = subplots.next(); ax.text(0.3, 0.5, '[0, 0] (0,1)')
    ax = subplots.next(); ax.text(0.3, 0.5, '[0, 0] (1,1)')
    fig.show()

    @param fig    The matplotlib figure to draw
    @param nx     The number of plots in each row of each panel
    @param ny     The number of plots in each column of each panel
    @param Nx     The number of panels in each row of the figure
    @param Ny     The number of panels in each column of the figure
    @param plottingArea  (x0, y0, x1, y1) for the part of the figure containing all the panels
    @param pxgutter Spacing between columns of panels in units of (x1 - x0)
    @param pygutter Spacing between rows of panels in units of (y1 - y0)
    @param xgutter  Spacing between columns of plots within a panel in units of (x1 - x0)
    @param ygutter  Spacing between rows of plots within a panel in units of (y1 - y0)
    @param headroom Extra spacing above each plot for e.g. a title
    @param panelBorderWeight Width of border drawn around panels
    @param panelColor Colour of border around panels
    """
    #
    # Make show() call canvas.draw() too so that we know how large the axis labels are.  Sigh
    try:
        fig.__show
    except AttributeError:
        fig.__show = fig.show
        def myShow(fig):
            fig.__show()
            fig.canvas.draw()
            
        import types
        fig.show = types.MethodType(myShow, fig, fig.__class__)
    #
    # We can't get the axis sizes until after draw()'s been called, so use a callback  Sigh^2
    #
    axes = {}                           # all axes in all the panels we're drawing: axes[panel][0] etc.
    #
    def on_draw(event):
        """
        Callback to draw the panel borders when the plots are drawn to the canvas
        """
        if panelBorderWeight <= 0:
            return False

        for p in axes.keys():
            bboxes = []
            for ax in axes[p]:
                bboxes.append(ax.bbox.union([label.get_window_extent() for label in
                                             ax.get_xticklabels() + ax.get_yticklabels()]))

            ax = axes[p][0]

            # this is the bbox that bounds all the bboxes, again in relative
            # figure coords

            bbox = ax.bbox.union(bboxes)

            xy0, xy1 = ax.transData.inverted().transform(bbox)
            x0, y0 = xy0; x1, y1 = xy1
            w, h = x1 - x0, y1 - y0
            # allow a little space around BBox
            x0 -= 0.02*w; w += 0.04*w
            y0 -= 0.02*h; h += 0.04*h
            h += h*headroom
            # draw BBox
            ax.patches = []             # remove old ones
            rec = ax.add_patch(plt.Rectangle((x0, y0), w, h, fill=False,
                                             lw=panelBorderWeight, edgecolor=panelColor))
            rec.set_clip_on(False)
        
        return False

    fig.canvas.mpl_connect('draw_event', on_draw)        
    #
    # Choose the plotting areas for each subplot
    #
    x0, y0 = plottingArea[0:2]
    W, H = plottingArea[2:4]
    w = (W - (Nx - 1)*pxgutter - (nx*Nx - 1)*xgutter)/float(nx*Nx)
    h = (H - (Ny - 1)*pygutter - (ny*Ny - 1)*ygutter)/float(ny*Ny)
    #
    # OK!  Time to create the subplots
    #
    for panel in range(Nx*Ny):
        axes[panel] = []
        px = panel%Nx
        py = panel//Nx
        for window in range(nx*ny):
            x = nx*px + window%nx
            y = ny*py + window//nx
            ax = fig.add_axes((x0 + xgutter + pxgutter + x*w + (px - 1)*pxgutter + (x - 1)*xgutter,
                               y0 + ygutter + pygutter + y*h + (py - 1)*pygutter + (y - 1)*ygutter,
                               w, h), frame_on=True, axis_bgcolor='w')
            axes[panel].append(ax)
            yield ax

def plotPsfSpatialModel(exposure, psf, psfCellSet, showBadCandidates=True, numSample=128,
                        matchKernelAmplitudes=False, keepPlots=True):
    """Plot the PSF spatial model."""

    if not plt:
        print >> sys.stderr, "Unable to import matplotlib: %s" % e
        return
    
    noSpatialKernel = afwMath.cast_LinearCombinationKernel(psf.getKernel())
    candPos = list()
    candFits = list()
    badPos = list()
    badFits = list()
    candAmps = list()
    badAmps = list()
    for cell in psfCellSet.getCellList():
        for cand in cell.begin(False):
            cand = algorithmsLib.cast_PsfCandidateF(cand)
            if not showBadCandidates and cand.isBad():
                continue
            candCenter = afwGeom.PointD(cand.getXCenter(), cand.getYCenter())
            try:
                im = cand.getMaskedImage()
            except Exception, e:
                continue

            fit = algorithmsLib.fitKernelParamsToImage(noSpatialKernel, im, candCenter)
            params = fit[0]
            kernels = fit[1]
            amp = 0.0
            for p, k in zip(params, kernels):
                amp += p * afwMath.cast_FixedKernel(k).getSum()

            targetFits = badFits if cand.isBad() else candFits
            targetPos = badPos if cand.isBad() else candPos
            targetAmps = badAmps if cand.isBad() else candAmps

            targetFits.append([x / amp for x in params])
            targetPos.append(candCenter)
            targetAmps.append(amp)

    numCandidates = len(candFits)
    numBasisFuncs = noSpatialKernel.getNBasisKernels()

    xGood = numpy.array([pos.getX() for pos in candPos]) - exposure.getX0()
    yGood = numpy.array([pos.getY() for pos in candPos]) - exposure.getY0()
    zGood = numpy.array(candFits)
    ampGood = numpy.array(candAmps)

    xBad = numpy.array([pos.getX() for pos in badPos]) - exposure.getX0()
    yBad = numpy.array([pos.getY() for pos in badPos]) - exposure.getY0()
    zBad = numpy.array(badFits)
    ampBad = numpy.array(badAmps)
    numBad = len(badPos)

    xRange = numpy.linspace(0, exposure.getWidth(), num=numSample)
    yRange = numpy.linspace(0, exposure.getHeight(), num=numSample)

    kernel = psf.getKernel()
    nKernelComponents = kernel.getNKernelParameters()
    #
    # Figure out how many panels we'll need
    #
    nPanelX = int(math.sqrt(nKernelComponents))
    nPanelY = nKernelComponents//nPanelX
    while nPanelY*nPanelX < nKernelComponents:
        nPanelX += 1

    fig = plt.figure(1)
    fig.clf()
    try:
        fig.canvas._tkcanvas._root().lift() # == Tk's raise, but raise is a python reserved word
    except:                                 # protect against API changes
        pass
    #
    # Generator for axes arranged in panels
    #
    subplots = makeSubplots(fig, 2, 2, Nx=nPanelX, Ny=nPanelY, xgutter=0.06, ygutter=0.06, pygutter=0.04)

    for k in range(nKernelComponents):
        func = kernel.getSpatialFunction(k)
        dfGood = zGood[:,k] - numpy.array([func(pos.getX(), pos.getY()) for pos in candPos])
        yMin = dfGood.min()
        yMax = dfGood.max()
        if numBad > 0:
            dfBad = zBad[:,k] - numpy.array([func(pos.getX(), pos.getY()) for pos in badPos])
            yMin = min([yMin, dfBad.min()])
            yMax = max([yMax, dfBad.max()])
        yMin -= 0.05 * (yMax - yMin)
        yMax += 0.05 * (yMax - yMin)

        yMin = -0.01
        yMax = 0.01

        fRange = numpy.ndarray((len(xRange), len(yRange)))
        for j, yVal in enumerate(yRange):
            for i, xVal in enumerate(xRange):
                fRange[j][i] = func(xVal, yVal)

        #-=-=-=-=-=-=-=-=-=-=-=-=-=-=-=-=-=-=-=-=-=-=-=-=-=-=-=-=-=-=-=-=-=-=-=-=-=-=-=-
                
        ax = subplots.next()

        ax.set_autoscale_on(False)
        ax.set_xbound(lower=0, upper=exposure.getHeight())
        ax.set_ybound(lower=yMin, upper=yMax)
        ax.plot(yGood, dfGood, 'b+')
        if numBad > 0:
            ax.plot(yBad, dfBad, 'r+')
        ax.axhline(0.0)
        ax.set_title('Residuals(y)')

        #-=-=-=-=-=-=-=-=-=-=-=-=-=-=-=-=-=-=-=-=-=-=-=-=-=-=-=-=-=-=-=-=-=-=-=-=-=-=-=-

        ax = subplots.next()

        if matchKernelAmplitudes and k == 0:
            vmin = 0.0
            vmax = 1.1
        else:
            vmin = fRange.min()
            vmax = fRange.max()

        norm = matplotlib.colors.Normalize(vmin=vmin, vmax=vmax)
        im = ax.imshow(fRange, aspect='auto', origin="lower", norm=norm,
                       extent=[0, exposure.getWidth()-1, 0, exposure.getHeight()-1])
        ax.set_title('Spatial poly')
        plt.colorbar(im, orientation='horizontal', ticks=[vmin, vmax])

        #-=-=-=-=-=-=-=-=-=-=-=-=-=-=-=-=-=-=-=-=-=-=-=-=-=-=-=-=-=-=-=-=-=-=-=-=-=-=-=-

        ax = subplots.next()
        ax.set_autoscale_on(False)
        ax.set_xbound(lower=0, upper=exposure.getWidth())
        ax.set_ybound(lower=yMin, upper=yMax)
        ax.plot(xGood, dfGood, 'b+')
        if numBad > 0:
            ax.plot(xBad, dfBad, 'r+')
        ax.axhline(0.0)
        ax.set_title('K%d Residuals(x)' % k)

        #-=-=-=-=-=-=-=-=-=-=-=-=-=-=-=-=-=-=-=-=-=-=-=-=-=-=-=-=-=-=-=-=-=-=-=-=-=-=-=-
<<<<<<< HEAD

        ax = subplots.next()

=======

        ax = subplots.next()

>>>>>>> d9b04f37
        if False:
            ax.scatter(xGood, yGood, c=dfGood, marker='o')
            ax.scatter(xBad, yBad, c=dfBad, marker='x')
            ax.set_xbound(lower=0, upper=exposure.getWidth())
            ax.set_ybound(lower=0, upper=exposure.getHeight())
            ax.set_title('Spatial residuals')
            plt.colorbar(im, orientation='horizontal')
        else:
            calib = exposure.getCalib()
            if calib.getFluxMag0()[0] <= 0:
                calib = type(calib)()
                calib.setFluxMag0(1.0)
<<<<<<< HEAD
                
            ax.plot(calib.getMagnitude(candAmps), zGood[:,k], 'b+')
            if numBad > 0:
                ax.plot(calib.getMagnitude(badAmps), zBad[:,k], 'r+')
=======

            with CalibNoThrow():
                ax.plot(calib.getMagnitude(candAmps), zGood[:,k], 'b+')
                if numBad > 0:
                    ax.plot(calib.getMagnitude(badAmps), zBad[:,k], 'r+')

>>>>>>> d9b04f37
            ax.set_title('Flux variation')

    fig.show()

    global keptPlots
    if keepPlots and not keptPlots:
        # Keep plots open when done
        def show():
            print "%s: Please close plots when done." % __name__
            try:
                plt.show()
            except:
                pass
            print "Plots closed, exiting..."
        import atexit
        atexit.register(show)
        keptPlots = True

def showPsf(psf, eigenValues=None, XY=None, normalize=True, frame=None):
    """Display a PSF's eigen images

    If normalize is True, set the largest absolute value of each eigenimage to 1.0 (n.b. sum == 0.0 for i > 0)
    """

    if eigenValues:
        coeffs = eigenValues
    elif XY is not None:
        coeffs = psf.getLocalKernel(afwGeom.PointD(XY[0], XY[1])).getKernelParameters()
    else:
        coeffs = None

    mos = displayUtils.Mosaic()
    i = 0
    for k in afwMath.cast_LinearCombinationKernel(psf.getKernel()).getKernelList():
        im = afwImage.ImageD(k.getDimensions())
        k.computeImage(im, False)
        if normalize:
            im /= numpy.max(numpy.abs(im.getArray()))
            
        if coeffs:
            mos.append(im, "%g" % (coeffs[i]/coeffs[0]))
            i += 1
        else:
            mos.append(im)

    mos.makeMosaic(frame=frame, title="Eigen Images")

    return mos

def showPsfMosaic(exposure, psf=None, nx=7, ny=None,
<<<<<<< HEAD
                  showCenter=True, showEllipticity=False,
                  stampSize=0, frame=None, title=None, showFWHM=False):
=======
                  showCenter=True, showEllipticity=False, showFwhm=False,
                  stampSize=0, frame=None, title=None):
>>>>>>> d9b04f37
    """Show a mosaic of Psf images.  exposure may be an Exposure (optionally with PSF), or a tuple (width, height)

    If stampSize is > 0, the psf images will be trimmed to stampSize*stampSize
    """

    scale = 1.0
<<<<<<< HEAD
    if showFWHM:
=======
    if showFwhm:
>>>>>>> d9b04f37
        showEllipticity = True
        scale = 2*math.log(2)         # convert sigma^2 to HWHM^2 for a Gaussian

    mos = displayUtils.Mosaic()

    try:                                # maybe it's a real Exposure
        width, height = exposure.getWidth(), exposure.getHeight()
        x0, y0 = exposure.getXY0()
        if not psf:
            psf = exposure.getPsf()
    except AttributeError:
        try:                            # OK, maybe a list [width, height]
            width, height = exposure[0], exposure[1]
            x0, y0 = 0, 0
        except TypeError:               # I guess not
            raise RuntimeError, ("Unable to extract width/height from object of type %s" % type(exposure))

    if not ny:
        ny = int(nx*float(height)/width + 0.5)
        if not ny:
            ny = 1

    schema = afwTable.SourceTable.makeMinimalSchema()

    control = algorithmsLib.GaussianCentroidControl()
    centroider = algorithmsLib.MeasureSourcesBuilder().addAlgorithm(control).build(schema)

    sdssShape = algorithmsLib.SdssShapeControl()
    shaper = algorithmsLib.MeasureSourcesBuilder().addAlgorithm(sdssShape).build(schema)
    
    table = afwTable.SourceTable.make(schema)

    table.defineCentroid(control.name)
    table.defineShape(sdssShape.name)

    bbox = None
    if stampSize > 0:
        w, h = psf.computeImage(afwGeom.PointD(0, 0)).getDimensions()
        if stampSize <= w and stampSize <= h:
            bbox = afwGeom.BoxI(afwGeom.PointI((w - stampSize)//2, (h - stampSize)//2),
                                afwGeom.ExtentI(stampSize, stampSize))

    centers = []
    shapes = []
    for iy in range(ny):
        for ix in range(nx):
            x = int(ix*(width-1)/(nx-1)) + x0
            y = int(iy*(height-1)/(ny-1)) + y0

            im = psf.computeImage(afwGeom.PointD(x, y)).convertF()
            imPeak = psf.computePeak(afwGeom.PointD(x, y))
            im /= imPeak
            if bbox:
                im = im.Factory(im, bbox)
            lab = "PSF(%d,%d)" % (x, y) if False else ""
            mos.append(im, lab)
    
            exp = afwImage.makeExposure(afwImage.makeMaskedImage(im))
            w, h = im.getWidth(), im.getHeight()
            cen = afwGeom.PointD(im.getX0() + w//2, im.getY0() + h//2)
            src = table.makeRecord()
            foot = afwDet.Footprint(exp.getBBox())
            src.setFootprint(foot)

            centroider.apply(src, exp, cen)
            centers.append((src.getX() - im.getX0(), src.getY() - im.getY0()))

            shaper.apply(src, exp, cen)
            shapes.append((src.getIxx(), src.getIxy(), src.getIyy()))
            
    mos.makeMosaic(frame=frame, title=title if title else "Model Psf", mode=nx)

    if centers and frame is not None:
        i = 0
        with ds9.Buffering():
            for cen, shape in zip(centers, shapes):
                bbox = mos.getBBox(i); i += 1
                xc, yc = cen[0] + bbox.getMinX(),  cen[1] + bbox.getMinY()
                if showCenter:
                    ds9.dot("+", xc, yc,  ctype=ds9.BLUE, frame=frame)

                if showEllipticity:
                    ixx, ixy, iyy = shape
                    ixx *= scale; ixy *= scale; iyy *= scale
                    ds9.dot("@:%g,%g,%g" % (ixx, ixy, iyy), xc, yc, frame=frame, ctype=ds9.RED)

    return mos

def showPsfResiduals(exposure, sourceSet, magType="psf", scale=10, frame=None, showAmps=False):
    mimIn = exposure.getMaskedImage()
    mimIn = mimIn.Factory(mimIn, True)  # make a copy to subtract from
    
    psf = exposure.getPsf()
    psfWidth, psfHeight = psf.getLocalKernel().getDimensions()
    #
    # Make the image that we'll paste our residuals into.  N.b. they can overlap the edges
    #
    w, h = int(mimIn.getWidth()/scale), int(mimIn.getHeight()/scale)

    im = mimIn.Factory(w + psfWidth, h + psfHeight)

    cenPos = []
    for s in sourceSet:
        x, y = s.getX(), s.getY()
        
        sx, sy = int(x/scale + 0.5), int(y/scale + 0.5)

        smim = im.Factory(im, afwGeom.BoxI(afwGeom.PointI(sx, sy), afwGeom.ExtentI(psfWidth, psfHeight)),
                         afwImage.PARENT)
        sim = smim.getImage()

        try:
            if magType == "ap":
                flux = s.getApFlux()
            elif magType == "model":
                flux = s.getModelFlux()
            elif magType == "psf":
                flux = s.getPsfFlux()
            else:
                raise RuntimeError("Unknown flux type %s" % magType)
            
            algorithmsLib.subtractPsf(psf, mimIn, x, y, flux)
        except Exception, e:
            print e

        try:
            expIm = mimIn.getImage().Factory(mimIn.getImage(),
                                             afwGeom.BoxI(afwGeom.PointI(int(x) - psfWidth//2,
                                                                         int(y) - psfHeight//2),
                                                          afwGeom.ExtentI(psfWidth, psfHeight)),
                                             afwImage.PARENT)
        except pexExcept.LsstCppException:
            continue

        cenPos.append([x - expIm.getX0() + sx, y - expIm.getY0() + sy])

        sim += expIm

    if frame is not None:
        ds9.mtv(im, frame=frame)
        with ds9.Buffering():
            for x, y in cenPos:
                ds9.dot("+", x, y, frame=frame)

        if showAmps:
            nx, ny = namp
            for i in range(nx):
                for j in range(ny):
                    xc = numpy.array([0, 1, 1, 0, 0])
                    yc = numpy.array([0, 0, 1, 1, 0])

                    corners = []
                    for k in range(len(xc)):
                        corners.append([psfWidth//2 + w/nx*(i + xc[k]), psfHeight//2 + h/ny*(j + yc[k])])

                    ds9.line(corners, frame=frame)

    return im

#-=-=-=-=-=-=-=-=-=-=-=-=-=-=-=-=-=-=-=-=-=-=-=-=-=-=-=-=-=-=-=-=-=-=-=-=-=-=-=-

def saveSpatialCellSet(psfCellSet, fileName="foo.fits", frame=None):
    """Write the contents of a SpatialCellSet to a many-MEF fits file"""
    
    mode = "w"
    for cell in psfCellSet.getCellList():
        for cand in cell.begin(False):  # include bad candidates
            cand = algorithmsLib.cast_PsfCandidateF(cand)

            dx = afwImage.positionToIndex(cand.getXCenter(), True)[1]
            dy = afwImage.positionToIndex(cand.getYCenter(), True)[1]
            im = afwMath.offsetImage(cand.getMaskedImage(), -dx, -dy, "lanczos5")

            md = dafBase.PropertySet()
            md.set("CELL", cell.getLabel())
            md.set("ID", cand.getId())
            md.set("XCENTER", cand.getXCenter())
            md.set("YCENTER", cand.getYCenter())
            md.set("BAD", cand.isBad())
            md.set("AMPL", cand.getAmplitude())
            md.set("FLUX", cand.getSource().getPsfFlux())
            md.set("CHI2", cand.getSource().getChi2())

            im.writeFits(fileName, md, mode)
            mode = "a"

            if frame is not None:
                ds9.mtv(im, frame=frame)<|MERGE_RESOLUTION|>--- conflicted
+++ resolved
@@ -161,11 +161,7 @@
                     if margin > 0:
                         bim = im.Factory(w + 2*margin, h + 2*margin)
 
-<<<<<<< HEAD
-                        stdev = math.sqrt(afwMath.makeStatistics(im.getVariance(), afwMath.MEAN).getValue())
-=======
                         stdev = numpy.sqrt(afwMath.makeStatistics(im.getVariance(), afwMath.MEAN).getValue())
->>>>>>> d9b04f37
                         afwMath.randomGaussianImage(bim.getImage(), afwMath.Random())
                         bim *= stdev
                         var = bim.getVariance(); var.set(stdev**2); del var
@@ -528,15 +524,9 @@
         ax.set_title('K%d Residuals(x)' % k)
 
         #-=-=-=-=-=-=-=-=-=-=-=-=-=-=-=-=-=-=-=-=-=-=-=-=-=-=-=-=-=-=-=-=-=-=-=-=-=-=-=-
-<<<<<<< HEAD
 
         ax = subplots.next()
 
-=======
-
-        ax = subplots.next()
-
->>>>>>> d9b04f37
         if False:
             ax.scatter(xGood, yGood, c=dfGood, marker='o')
             ax.scatter(xBad, yBad, c=dfBad, marker='x')
@@ -549,19 +539,12 @@
             if calib.getFluxMag0()[0] <= 0:
                 calib = type(calib)()
                 calib.setFluxMag0(1.0)
-<<<<<<< HEAD
-                
-            ax.plot(calib.getMagnitude(candAmps), zGood[:,k], 'b+')
-            if numBad > 0:
-                ax.plot(calib.getMagnitude(badAmps), zBad[:,k], 'r+')
-=======
 
             with CalibNoThrow():
                 ax.plot(calib.getMagnitude(candAmps), zGood[:,k], 'b+')
                 if numBad > 0:
                     ax.plot(calib.getMagnitude(badAmps), zBad[:,k], 'r+')
 
->>>>>>> d9b04f37
             ax.set_title('Flux variation')
 
     fig.show()
@@ -612,24 +595,15 @@
     return mos
 
 def showPsfMosaic(exposure, psf=None, nx=7, ny=None,
-<<<<<<< HEAD
-                  showCenter=True, showEllipticity=False,
-                  stampSize=0, frame=None, title=None, showFWHM=False):
-=======
                   showCenter=True, showEllipticity=False, showFwhm=False,
                   stampSize=0, frame=None, title=None):
->>>>>>> d9b04f37
     """Show a mosaic of Psf images.  exposure may be an Exposure (optionally with PSF), or a tuple (width, height)
 
     If stampSize is > 0, the psf images will be trimmed to stampSize*stampSize
     """
 
     scale = 1.0
-<<<<<<< HEAD
-    if showFWHM:
-=======
     if showFwhm:
->>>>>>> d9b04f37
         showEllipticity = True
         scale = 2*math.log(2)         # convert sigma^2 to HWHM^2 for a Gaussian
 
