--- conflicted
+++ resolved
@@ -267,15 +267,11 @@
         # Next run an object detector
         #
         maxVal = afwMath.makeStatistics(psfImage, afwMath.MAX).getValue()
-<<<<<<< HEAD
-        threshold = afwDetection.Threshold(maxVal - 2.0* sigma * math.sqrt(maxVal))
-=======
         threshold = maxVal - sigma*math.sqrt(maxVal)
         if threshold <= 0.0:
             threshold = maxVal
 
         threshold = afwDetection.Threshold(threshold)
->>>>>>> 867e4b7c
             
         ds = afwDetection.FootprintSetF(mpsfImage, threshold, "DETECTED")
         footprints = ds.getFootprints()
