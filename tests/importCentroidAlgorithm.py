--- conflicted
+++ resolved
@@ -67,13 +67,8 @@
             centroider.addAlgorithm(testLib.SillyAstrometryControl())
             
             x, y = 10, 20
-<<<<<<< HEAD
-            foot = afwDetection.Footprint()
-            c = centroider.measure(afwDetection.Source(0, foot), exp, afwGeom.Point2D(x, y)).find()
-=======
             source = afwDetection.Source(0, afwDetection.Footprint())
             c = centroider.measure(source, exp, afwGeom.Point2D(x, y)).find()
->>>>>>> 0261591b
             self.assertEqual(x, c.getX() - 1)
             self.assertEqual(y, c.getY() - 1)
 
