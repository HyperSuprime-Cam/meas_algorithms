#!/usr/bin/env python
"""
Tests for measuring things

Run with:
   python measureSources.py
or
   python
   >>> import measureSources; measureSources.run()
"""

import math, os, sys, unittest
import lsst.utils.tests as tests
import lsst.pex.exceptions as pexExceptions
import lsst.pex.logging as pexLogging
import lsst.pex.policy as pexPolicy
import lsst.afw.detection as afwDetection
import lsst.afw.math as afwMath
import lsst.afw.geom as afwGeom
import lsst.afw.image as afwImage
import lsst.meas.algorithms as measAlg

try:
    type(verbose)
except NameError:
    verbose = 0
pexLogging.Trace_setVerbosity("afwDetection.Measure", verbose)

try:
    type(display)
except NameError:
    display = False

import lsst.afw.display.ds9 as ds9

#-=-=-=-=-=-=-=-=-=-=-=-=-=-=-=-=-=-=-=-=-=-=-=-=-=-=-=-=-=-=-=-=-=-=-=-=-=-=-=-

class MeasureSourcesTestCase(unittest.TestCase):
    """A test case for Measure"""

    def setUp(self):
        pass
        
    def tearDown(self):
        pass

    def testNaiveMeasure(self):
        mi = afwImage.MaskedImageF(afwGeom.ExtentI(100, 200))
        mi.set(10)
        #
        # Create our measuring engine
        #
        exp = afwImage.makeExposure(mi)
        
        config = measAlg.NaivePhotometryConfig()
        config.radius = 10.0
        algorithms = [config]

        mp = measAlg.makeMeasurePhotometry(exp)
        for a in algorithms:
            mp.addAlgorithm(a.makeControl())

<<<<<<< HEAD
        pol = pexPolicy.Policy(pexPolicy.PolicyString(
            """#<?cfg paf policy?>
            NAIVE.radius: 10.0
            """
            ))

        mp.configure(pol)
=======
>>>>>>> 0261591b
        source = afwDetection.Source(0, afwDetection.Footprint())
        p = mp.measure(source, exp, afwGeom.Point2D(30, 50))

        if False:
            n = p.find(algorithms[0].name)

            print n.getAlgorithm(), n.getFlux()
            sch = p.getSchema()
            print [(x.getName(), x.getType(), n.get(x.getName())) for x in n.getSchema()]
            print [(x.getAlgorithm(), x.getFlux()) for x in p]
            print [(c.getAlgorithm(), [(x.getName(), x.getType(), n.get(x.getName()))
                                       for x in c.getSchema()]) for c in p]

        aName = algorithms[0].name
        flux = 3170.0

        def findInvalid():
            return p.find("InvaliD")

        tests.assertRaisesLsstCpp(self, pexExceptions.NotFoundException, findInvalid)

        n = p.find(aName)
        self.assertEqual(n.getAlgorithm(), aName)
        self.assertEqual(n.getFlux(), flux)

        sch = n.getSchema()
        schEl = sch[0]
        self.assertEqual(schEl.getName(), "flux")
        self.assertEqual(n.get(schEl.getName()), flux)

        schEl = sch[1]
        self.assertEqual(schEl.getName(), "fluxErr")

    def testApertureMeasure(self):
        mi = afwImage.MaskedImageF(afwGeom.ExtentI(100, 200))
        mi.set(10)
        #
        # Create our measuring engine
        #

        radii =  ( 1.0,   5.0,   10.0)  # radii to use
        fluxes = [50.0, 810.0, 3170.0]  # corresponding correct fluxes
        
        config = measAlg.AperturePhotometryConfig()
        config.radius = radii
        
        algorithms = [config]

        exp = afwImage.makeExposure(mi)
        mp = measAlg.makeMeasurePhotometry(exp)
        for a in algorithms:
            mp.addAlgorithm(a.makeControl())
        
        source = afwDetection.Source(0, afwDetection.Footprint())

        p = mp.measure(source, exp, afwGeom.Point2D(30, 50))

        if False:
            n = p.find(algorithms[0].name)
 
            print n.getAlgorithm(), n.getFlux()
            sch = p.getSchema()
            print [(x.getName(), x.getType(), n.get(x.getName())) for x in n.getSchema()]
            print [(x.getAlgorithm(), x.getFlux()) for x in p]
            print [(c.getAlgorithm(), [(x.getName(), x.getType(), n.get(x.getName()))
                                       for x in c.getSchema()]) for c in p]

        aName = algorithms[0].name

        def findInvalid():
            return p.find("InvaliD")

        tests.assertRaisesLsstCpp(self, pexExceptions.NotFoundException, findInvalid)

        n = afwDetection.cast_MultipleAperturePhotometry(p.find(aName))
        self.assertEqual(n.getAlgorithm(), aName)
        for i, f in enumerate(fluxes):
            self.assertEqual(f, n.getFlux(i))

        sch = n.getSchema()

        schEl = sch[0]
        self.assertEqual(schEl.getName(), "flux")
        for i, a in enumerate(n):
            self.assertEqual(a.get(0, schEl.getName()), fluxes[i])

        schEl = sch[1]
        self.assertEqual(schEl.getName(), "fluxErr")

        schEl = sch[2]
        self.assertEqual(schEl.getName(), "radius")
        for i, a in enumerate(n):
            self.assertEqual(a.get(0, schEl.getName()), radii[i])

    def testEllipticalGaussian(self):
        """Test measuring the properties of an elliptical Gaussian"""

        width, height = 200, 200
        xcen, ycen = 0.5*width, 0.5*height
        #
        # Make the object
        #
        gal = afwImage.ImageF(afwGeom.ExtentI(width, height))
        a, b, theta = float(10), float(5), 20
        flux = 1e4
        I0 = flux/(2*math.pi*a*b)

        c, s = math.cos(math.radians(theta)), math.sin(math.radians(theta))
        for y in range(height):
            for x in range(width):
                dx, dy = x - xcen, y - ycen
                u =  c*dx + s*dy
                v = -s*dx + c*dy
                val = I0*math.exp(-0.5*((u/a)**2 + (v/b)**2))
                if val < 0:
                    val = 0
                gal.set(x, y, val)

        objImg = afwImage.makeExposure(afwImage.makeMaskedImage(gal))
        objImg.getMaskedImage().getVariance().set(1.0)
        del gal

        if display:
            frame = 0
            ds9.mtv(objImg, frame=frame, title="Elliptical")

        self.assertAlmostEqual(1.0, afwMath.makeStatistics(objImg.getMaskedImage().getImage(),
                                                           afwMath.SUM).getValue()/flux)
        #
        # Now measure some annuli
        #
        
        algorithms = [measAlg.GaussianPhotometryConfig(), measAlg.SincPhotometryConfig()]
        algorithms[1].angle = math.radians(theta)
        algorithms[1].ellipticity = 1 - b/a
    
        policy = pexPolicy.Policy(pexPolicy.PolicyString(
            """#<?cfg paf policy?>
            GAUSSIAN: {
                enabled: true
            }
            SINC: {
                radius1: 0.0
                radius2: 0.0
                angle: %g
                ellipticity: %g
            }
            """ % (math.radians(theta), (1 - b/a))
            ))

        center = afwGeom.Point2D(xcen, ycen)

        for r1, r2 in [(0,      0.45*a),
                       (0.45*a, 1.0*a),
                       ( 1.0*a, 2.0*a),
                       ( 2.0*a, 3.0*a),
                       ( 3.0*a, 5.0*a),
                       ( 3.0*a, 10.0*a),
                       ]:
            algorithms[1].radius1 = r1
            algorithms[1].radius2 = r2
            mp = measAlg.makeMeasurePhotometry(objImg)
            mp.addAlgorithms(config.makeControl() for config in algorithms)

            if display:                 # draw the inner and outer boundaries of the aperture
                Mxx = 1
                Myy = (b/a)**2

                mxx, mxy, myy = c**2*Mxx + s**2*Myy, c*s*(Mxx - Myy), s**2*Mxx + c**2*Myy
                for r in (r1, r2):
                    ds9.dot("@:%g,%g,%g" % (r**2*mxx, r**2*mxy, r**2*myy), xcen, ycen, frame=frame)

<<<<<<< HEAD
            mp.configure(policy)

=======
>>>>>>> 0261591b
            source = afwDetection.Source(0, afwDetection.Footprint())
            photom = mp.measure(source, objImg, center)

            self.assertAlmostEqual(math.exp(-0.5*(r1/a)**2) - math.exp(-0.5*(r2/a)**2),
                                   photom.find("SINC").getFlux()/flux, 5)

        gflux = photom.find("GAUSSIAN").getFlux()
        err = gflux/flux - 1
        if abs(err) > 1.5e-5:
            self.assertEqual(gflux, flux, ("%g, %g: error is %g" % (gflux, flux, err)))

    def testEllipticalGaussianSubregion(self):
        """Test measuring the properties of an elliptical Gaussian"""

        width, height = 200, 200
        xcen, ycen = 0.5*width, 0.5*height
        #
        # Make the object
        #
        gal = afwImage.ImageF(afwGeom.ExtentI(width, height))
        a, b, theta = float(10), float(5), 20
        flux = 1e4
        I0 = flux/(2*math.pi*a*b)

        c, s = math.cos(math.radians(theta)), math.sin(math.radians(theta))
        for y in range(height):
            for x in range(width):
                dx, dy = x - xcen, y - ycen
                u =  c*dx + s*dy
                v = -s*dx + c*dy
                val = I0*math.exp(-0.5*((u/a)**2 + (v/b)**2))
                if val < 0:
                    val = 0
                gal.set(x, y, val)

        objImg = afwImage.makeExposure(afwImage.makeMaskedImage(gal))
        objImg.getMaskedImage().getVariance().set(1.0)
        del gal

        xy0 = afwGeom.PointI(1030, 1120)
        objImg.setXY0(xy0)
        xcen += xy0[0]; ycen += xy0[1]

        if display:
            frame = 0
            ds9.mtv(objImg, frame=frame, title="Elliptical")

        self.assertAlmostEqual(1.0, afwMath.makeStatistics(objImg.getMaskedImage().getImage(),
                                                           afwMath.SUM).getValue()/flux)
        #
        # Now measure some annuli
        #
        mp = measAlg.makeMeasurePhotometry(objImg)
        mp.addAlgorithm("GAUSSIAN")
        mp.addAlgorithm("SINC")
    
        policy = pexPolicy.Policy(pexPolicy.PolicyString(
            """#<?cfg paf policy?>
            GAUSSIAN: {
                enabled: true
            }
            SINC: {
                radius1: 0.0
                radius2: 0.0
                angle: %g
                ellipticity: %g
            }
            """ % (math.radians(theta), (1 - b/a))
            ))

        center = afwGeom.Point2D(xcen, ycen)
        for r1, r2 in [(0,      0.45*a),
                       (0.45*a, 1.0*a),
                       ( 1.0*a, 2.0*a),
                       ( 2.0*a, 3.0*a),
                       ( 3.0*a, 5.0*a),
                       ( 3.0*a, 10.0*a),
                       ]:
            policy.set("SINC.radius1", r1)
            policy.set("SINC.radius2", r2)

            if display:                 # draw the inner and outer boundaries of the aperture
                Mxx = 1
                Myy = (b/a)**2

                mxx, mxy, myy = c**2*Mxx + s**2*Myy, c*s*(Mxx - Myy), s**2*Mxx + c**2*Myy
                for r in (r1, r2):
                    ds9.dot("@:%g,%g,%g" % (r**2*mxx, r**2*mxy, r**2*myy),
                            xcen - xy0[0], ycen - xy0[1], frame=frame)

            mp.configure(policy)

            source = afwDetection.Source(0, afwDetection.Footprint())
            if False:
                photom = mp.measure(source, objImg, center)
            else:
                fs = afwDetection.makeFootprintSet(objImg.getMaskedImage(), afwDetection.Threshold(10))
                foot = fs.getFootprints()[0]
                source.setFootprint(foot)
                photom = mp.measure(source, objImg, foot.getPeaks()[0].getF())

            self.assertAlmostEqual(math.exp(-0.5*(r1/a)**2) - math.exp(-0.5*(r2/a)**2),
                                   photom.find("SINC").getFlux()/flux, 5)

        gflux = photom.find("GAUSSIAN").getFlux()
        err = gflux/flux - 1
        if abs(err) > 1.5e-5:
            self.assertEqual(gflux, flux, ("%g, %g: error is %g" % (gflux, flux, err)))

#-=-=-=-=-=-=-=-=-=-=-=-=-=-=-=-=-=-=-=-=-=-=-=-=-=-=-=-=-=-=-=-=-=-=-=-=-=-=-=-

def suite():
    """Returns a suite containing all the test cases in this module."""
    tests.init()

    suites = []
    suites += unittest.makeSuite(MeasureSourcesTestCase)
    suites += unittest.makeSuite(tests.MemoryTestCase)
    return unittest.TestSuite(suites)

def run(exit = False):
    """Run the tests"""
    tests.run(suite(), exit)

if __name__ == "__main__":
    run(True)<|MERGE_RESOLUTION|>--- conflicted
+++ resolved
@@ -60,16 +60,6 @@
         for a in algorithms:
             mp.addAlgorithm(a.makeControl())
 
-<<<<<<< HEAD
-        pol = pexPolicy.Policy(pexPolicy.PolicyString(
-            """#<?cfg paf policy?>
-            NAIVE.radius: 10.0
-            """
-            ))
-
-        mp.configure(pol)
-=======
->>>>>>> 0261591b
         source = afwDetection.Source(0, afwDetection.Footprint())
         p = mp.measure(source, exp, afwGeom.Point2D(30, 50))
 
@@ -205,21 +195,7 @@
         algorithms = [measAlg.GaussianPhotometryConfig(), measAlg.SincPhotometryConfig()]
         algorithms[1].angle = math.radians(theta)
         algorithms[1].ellipticity = 1 - b/a
-    
-        policy = pexPolicy.Policy(pexPolicy.PolicyString(
-            """#<?cfg paf policy?>
-            GAUSSIAN: {
-                enabled: true
-            }
-            SINC: {
-                radius1: 0.0
-                radius2: 0.0
-                angle: %g
-                ellipticity: %g
-            }
-            """ % (math.radians(theta), (1 - b/a))
-            ))
-
+        
         center = afwGeom.Point2D(xcen, ycen)
 
         for r1, r2 in [(0,      0.45*a),
@@ -242,11 +218,6 @@
                 for r in (r1, r2):
                     ds9.dot("@:%g,%g,%g" % (r**2*mxx, r**2*mxy, r**2*myy), xcen, ycen, frame=frame)
 
-<<<<<<< HEAD
-            mp.configure(policy)
-
-=======
->>>>>>> 0261591b
             source = afwDetection.Source(0, afwDetection.Footprint())
             photom = mp.measure(source, objImg, center)
 
@@ -258,104 +229,6 @@
         if abs(err) > 1.5e-5:
             self.assertEqual(gflux, flux, ("%g, %g: error is %g" % (gflux, flux, err)))
 
-    def testEllipticalGaussianSubregion(self):
-        """Test measuring the properties of an elliptical Gaussian"""
-
-        width, height = 200, 200
-        xcen, ycen = 0.5*width, 0.5*height
-        #
-        # Make the object
-        #
-        gal = afwImage.ImageF(afwGeom.ExtentI(width, height))
-        a, b, theta = float(10), float(5), 20
-        flux = 1e4
-        I0 = flux/(2*math.pi*a*b)
-
-        c, s = math.cos(math.radians(theta)), math.sin(math.radians(theta))
-        for y in range(height):
-            for x in range(width):
-                dx, dy = x - xcen, y - ycen
-                u =  c*dx + s*dy
-                v = -s*dx + c*dy
-                val = I0*math.exp(-0.5*((u/a)**2 + (v/b)**2))
-                if val < 0:
-                    val = 0
-                gal.set(x, y, val)
-
-        objImg = afwImage.makeExposure(afwImage.makeMaskedImage(gal))
-        objImg.getMaskedImage().getVariance().set(1.0)
-        del gal
-
-        xy0 = afwGeom.PointI(1030, 1120)
-        objImg.setXY0(xy0)
-        xcen += xy0[0]; ycen += xy0[1]
-
-        if display:
-            frame = 0
-            ds9.mtv(objImg, frame=frame, title="Elliptical")
-
-        self.assertAlmostEqual(1.0, afwMath.makeStatistics(objImg.getMaskedImage().getImage(),
-                                                           afwMath.SUM).getValue()/flux)
-        #
-        # Now measure some annuli
-        #
-        mp = measAlg.makeMeasurePhotometry(objImg)
-        mp.addAlgorithm("GAUSSIAN")
-        mp.addAlgorithm("SINC")
-    
-        policy = pexPolicy.Policy(pexPolicy.PolicyString(
-            """#<?cfg paf policy?>
-            GAUSSIAN: {
-                enabled: true
-            }
-            SINC: {
-                radius1: 0.0
-                radius2: 0.0
-                angle: %g
-                ellipticity: %g
-            }
-            """ % (math.radians(theta), (1 - b/a))
-            ))
-
-        center = afwGeom.Point2D(xcen, ycen)
-        for r1, r2 in [(0,      0.45*a),
-                       (0.45*a, 1.0*a),
-                       ( 1.0*a, 2.0*a),
-                       ( 2.0*a, 3.0*a),
-                       ( 3.0*a, 5.0*a),
-                       ( 3.0*a, 10.0*a),
-                       ]:
-            policy.set("SINC.radius1", r1)
-            policy.set("SINC.radius2", r2)
-
-            if display:                 # draw the inner and outer boundaries of the aperture
-                Mxx = 1
-                Myy = (b/a)**2
-
-                mxx, mxy, myy = c**2*Mxx + s**2*Myy, c*s*(Mxx - Myy), s**2*Mxx + c**2*Myy
-                for r in (r1, r2):
-                    ds9.dot("@:%g,%g,%g" % (r**2*mxx, r**2*mxy, r**2*myy),
-                            xcen - xy0[0], ycen - xy0[1], frame=frame)
-
-            mp.configure(policy)
-
-            source = afwDetection.Source(0, afwDetection.Footprint())
-            if False:
-                photom = mp.measure(source, objImg, center)
-            else:
-                fs = afwDetection.makeFootprintSet(objImg.getMaskedImage(), afwDetection.Threshold(10))
-                foot = fs.getFootprints()[0]
-                source.setFootprint(foot)
-                photom = mp.measure(source, objImg, foot.getPeaks()[0].getF())
-
-            self.assertAlmostEqual(math.exp(-0.5*(r1/a)**2) - math.exp(-0.5*(r2/a)**2),
-                                   photom.find("SINC").getFlux()/flux, 5)
-
-        gflux = photom.find("GAUSSIAN").getFlux()
-        err = gflux/flux - 1
-        if abs(err) > 1.5e-5:
-            self.assertEqual(gflux, flux, ("%g, %g: error is %g" % (gflux, flux, err)))
-
 #-=-=-=-=-=-=-=-=-=-=-=-=-=-=-=-=-=-=-=-=-=-=-=-=-=-=-=-=-=-=-=-=-=-=-=-=-=-=-=-
 
 def suite():
