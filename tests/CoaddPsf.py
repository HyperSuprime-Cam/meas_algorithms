#!/usr/bin/env python
# 
# LSST Data Management System
# Copyright 2008, 2009, 2010 LSST Corporation.
# 
# This product includes software developed by the
# LSST Project (http://www.lsst.org/).
#
# This program is free software: you can redistribute it and/or modify
# it under the terms of the GNU General Public License as published by
# the Free Software Foundation, either version 3 of the License, or
# (at your option) any later version.
# 
# This program is distributed in the hope that it will be useful,
# but WITHOUT ANY WARRANTY; without even the implied warranty of
# MERCHANTABILITY or FITNESS FOR A PARTICULAR PURPOSE.  See the
# GNU General Public License for more details.
# 
# You should have received a copy of the LSST License Statement and 
# the GNU General Public License along with this program.  If not, 
# see <http://www.lsstcorp.org/LegalNotices/>.
#

"""
Tests for CoaddPsf code

Run with:
   python CoaddPsf.py
"""

import os, sys
from math import *
import numpy
import unittest
import eups
import lsst.utils.tests as utilsTests
import lsst.pex.exceptions as pexExceptions
import lsst.pex.logging as logging

import math
import pdb
import numpy

import lsst.pex.config as pexConfig
import lsst.afw.geom as afwGeom
import lsst.afw.math as afwMath
import lsst.afw.detection as afwDetection
import lsst.afw.table as afwTable
import lsst.afw.image as afwImage
import lsst.afw.coord as afwCoord
import lsst.pipe.base as pipeBase
import lsst.afw.cameraGeom as cameraGeom
import lsst.meas.algorithms as measAlg

try:
    type(verbose)
except NameError:
    verbose = 0
    logging.Trace.setVerbosity("meas.algorithms.Interp", verbose)
    logging.Trace.setVerbosity("afw.detection.Psf", verbose)
    display = False

#-=-=-=-=-=-=-=-=-=-=-=-=-=-=-=-=-=-=-=-=-=-=-=-=-=-=-=-=-=-=-=-=-=-=-=-=-=-=-=-
def getPsfMoments(psf, point):
    image = psf.computeImage(point)
    array = image.getArray()
    sumx2 = 0.0
    sumy2 = 0.0
    sumy = 0.0
    sumx = 0.0
    sum = 0.0
    for x in range(image.getWidth()):
        for y in range(image.getHeight()):
            f = array[y][x]
            sumx2 += x*x*f
            sumy2 += y*y*f
            sumx += x*f
            sumy += y*f
            sum += f
    xbar = sumx/sum
    ybar = sumy/sum
    mxx = sumx2 - 2*xbar*sumx + xbar*xbar*sum
    myy = sumy2 - 2*ybar*sumy + ybar*ybar*sum
    return sum, xbar, ybar, mxx, myy, image.getX0(), image.getY0()

def getPsfSecondMoments(psf, point):
    sum,xbar,ybar,mxx,myy,x0,y0 = getPsfMoments(psf, point)
    return mxx, myy

# Test to be sure that the values A,B are within +- relative diff of each other
def testRelDiff(A,B,delta):
    retval = abs((A-B)/(.5*(A+B)))
    if (retval > delta):
        print "Error: A: ",A," B:",B
        return False
    return True

def makeBiaxialGaussianPsf(sizex, sizey, sigma1, sigma2, theta):
    kernel = afwMath.AnalyticKernel(sizex, sizey, afwMath.GaussianFunction2D(sigma1, sigma2, theta))
    return measAlg.KernelPsf(kernel)

# This is a mock method for coadding the moments of the component Psfs at a point
# Check that the coaddpsf passed in is really using the correct components and weighting them properly
# The components in this case are all single gaussians, and we will just add the moments
def getCoaddSecondMoments(coaddpsf, point, extent=afwGeom.Extent2I(0,0)):
    count = coaddpsf.getComponentCount()
    coaddWcs = coaddpsf.getCoaddWcs()
    weight_sum = 0.0
    m1_sum = 0.0
    m2_sum = 0.0
    components = []
    for i in range(count):
        wcs = coaddpsf.getWcs(i)
        psf = coaddpsf.getPsf(i)
        bbox = afwGeom.Box2D(coaddpsf.getBBox(i))
        point_rel = wcs.skyToPixel(coaddWcs.pixelToSky(afwGeom.Point2D(point)))
        if bbox.contains(point_rel):
            weight = coaddpsf.getWeight(i)
            m0,xbar,ybar,mxx,myy,x0,y0 = getPsfMoments(psf, point) #, extent)
            m1_sum += mxx*weight
            m2_sum += myy*weight
            weight_sum += weight
    if weight_sum == 0.0:
        return 0,0,0
    else:
        return m1_sum/weight_sum, m2_sum/weight_sum

class CoaddPsfTest(unittest.TestCase):

#-=-=-=-=-=-=-=-=-=-=-=-=-=-=-=-=-=-=-=-=-=-=-=-=-=-=-=-=-=-=-=-=-=-=-=-=-=-=-=-
#   This is a test which checks to see that all of the ExposureCatalog rows are correctly
#   ingested by the CoaddPsf constructor, and that they can be read back in the right order
#   and with the right values
#   The weightname mechanism is also tested.  Whatever input column name is used should be
#   mapped to "weight"

    def testCreate(self):

        """Check that we can create a CoaddPsf with 9 elements"""
        print "CreatePsfTest"
        # this is the coadd Wcs we want
        cd11 = 5.55555555e-05
        cd12 = 0.0
        cd21 = 0.0
        cd22 = 5.55555555e-05
        crval1 = 0.0
        crval2 = 0.0
        crpix = afwGeom.PointD(1000, 1000)
        crval = afwCoord.Coord(afwGeom.Point2D(crval1, crval2))
        wcsref = afwImage.makeWcs(crval,crpix,cd11,cd12,cd21,cd22)

        #also test that the weight field name is correctly observed
        schema = afwTable.ExposureTable.makeMinimalSchema()
        schema.addField("customweightname", type="D", doc="Coadd weight")
        mycatalog = afwTable.ExposureCatalog(schema)

        # Each of the 9 has its peculiar Psf, Wcs, weight, and bounding box.
        for i in range(1,10,1):
            record = mycatalog.getTable().makeRecord()
            psf = measAlg.DoubleGaussianPsf(100, 100, i, 1.00, 0.0);
            record.setPsf(psf)
            crpix = afwGeom.PointD(i*1000.0, i*1000.0)
            wcs = afwImage.makeWcs(crval,crpix,cd11,cd12,cd21,cd22)

            record.setWcs(wcs)
            record['customweightname'] = 1.0 * (i+1)
            record['id'] = i
            bbox = afwGeom.Box2I(afwGeom.Point2I(0,0), afwGeom.Extent2I(i*1000, i*1000))
            record.setBBox(bbox)
            mycatalog.append(record)

        #create the coaddpsf
        mypsf = measAlg.CoaddPsf(mycatalog, wcsref, 'customweightname')

        # check to be sure that we got the right number of components, in the right order
        self.assertTrue(mypsf.getComponentCount() == 9)
        for i in range(1,10,1):
            wcs = mypsf.getWcs(i-1)
            psf = mypsf.getPsf(i-1)
            bbox = mypsf.getBBox(i-1)
            weight = mypsf.getWeight(i-1)
            id = mypsf.getId(i-1)
            self.assertTrue(i == id)
            self.assertTrue(weight == 1.0*(i+1))
            self.assertTrue(bbox.getBeginX() == 0)
            self.assertTrue(bbox.getBeginY() == 0)
            self.assertTrue(bbox.getEndX() == 1000* i)
            self.assertTrue(bbox.getEndY() == 1000* i)
            self.assertTrue(wcs.getPixelOrigin().getX() == (1000.0 * i))
            self.assertTrue(wcs.getPixelOrigin().getY() == (1000.0 * i))
            m0,xbar,ybar,mxx,myy,x0,y0 = getPsfMoments(psf, afwGeom.Point2D(0,0))
            self.assertTrue(testRelDiff(i*i,mxx,.01))
            self.assertTrue(testRelDiff(i*i,myy,.01))

    def testFractionalPixel(self):
        """Check that we can create a CoaddPsf with 10 elements"""
        print "FractionalPixelTest"
        # this is the coadd Wcs we want
        cd11 = 5.55555555e-05
        cd12 = 0.0
        cd21 = 0.0
        cd22 = 5.55555555e-05
        crval1 = 0.0
        crval2 = 0.0
        crpix = afwGeom.PointD(1000, 1000)
        crval = afwCoord.Coord(afwGeom.Point2D(crval1, crval2))
        wcsref = afwImage.makeWcs(crval,crpix,cd11,cd12,cd21,cd22)

        cd21 = 5.55555555e-05
        cd12 = 5.55555555e-05
        cd11 = 0.0
        cd22 = 0.0

        wcs = afwImage.makeWcs(crval, crpix, cd11, cd12, cd21,cd22)
        schema = afwTable.ExposureTable.makeMinimalSchema()
        schema.addField("weight", type="D", doc="Coadd weight")
        mycatalog = afwTable.ExposureCatalog(schema)
        # make a single record with an oblong Psf
        record = mycatalog.getTable().makeRecord()
        psf = makeBiaxialGaussianPsf(100,100,6.0,6.0,0.0)
        record.setPsf(psf)
        record.setWcs(wcs)
        record['weight'] = 1.0
        record['id'] = 1
        bbox = afwGeom.Box2I(afwGeom.Point2I(0,0), afwGeom.Extent2I(2000, 2000))
        record.setBBox(bbox)
        mycatalog.append(record)
        mypsf = measAlg.CoaddPsf(mycatalog, wcsref)
        img = psf.computeImage(afwGeom.PointD(0.25,0.75))
        img = psf.computeImage(afwGeom.PointD(0.25,0.75))
        img = psf.computeImage(afwGeom.PointD(1000,1000))
        m0,xbar,ybar,mxx,myy,x0,y0 = getPsfMoments(psf, afwGeom.Point2D(0.25,0.75))
        cm0,cxbar,cybar,cmxx,cmyy,cx0,cy0 = getPsfMoments(mypsf,afwGeom.Point2D(0.25,0.75))
        self.assertTrue(testRelDiff(x0+xbar,cx0+cxbar,.01))
        self.assertTrue(testRelDiff(y0+ybar,cy0+cybar,.01))

#-=-=-=-=-=-=-=-=-=-=-=-=-=-=-=-=-=-=-=-=-=-=-=-=-=-=-=-=-=-=-=-=-=-=-=-=-=-=-=-

    def testRotatePsf(self):
        """Check that we can create a CoaddPsf with 10 elements"""
        # this is the coadd Wcs we want
        print "RotatePsfTest"
        cd11 = 5.55555555e-05
        cd12 = 0.0
        cd21 = 0.0
        cd22 = 5.55555555e-05
        crval1 = 0.0
        crval2 = 0.0
        crpix = afwGeom.PointD(1000, 1000)
        crval = afwCoord.Coord(afwGeom.Point2D(crval1, crval2))
        wcsref = afwImage.makeWcs(crval,crpix,cd11,cd12,cd21,cd22)

        cd21 = 5.55555555e-05
        cd12 = 5.55555555e-05
        cd11 = 0.0
        cd22 = 0.0
        wcs = afwImage.makeWcs(crval, crpix, cd11, cd12, cd21,cd22)

        schema = afwTable.ExposureTable.makeMinimalSchema()
        schema.addField("weight", type="D", doc="Coadd weight")
        mycatalog = afwTable.ExposureCatalog(schema)
        # make a single record with an oblong Psf
        record = mycatalog.getTable().makeRecord()
        psf = makeBiaxialGaussianPsf(100,100,1.0,6.0,0.0)
        record.setPsf(psf)
        record.setWcs(wcs)
        record['weight'] = 1.0
        record['id'] = 1
        bbox = afwGeom.Box2I(afwGeom.Point2I(0,0), afwGeom.Extent2I(2000, 2000))
        record.setBBox(bbox)
        mycatalog.append(record)
        mypsf = measAlg.CoaddPsf(mycatalog, wcsref)
        m0,xbar,ybar,mxx,myy,x0,y0 = getPsfMoments(psf,afwGeom.Point2D(0.25,0.75))
        cm0,cxbar,cybar,cmxx,cmyy,cx0,cy0 = getPsfMoments(mypsf,afwGeom.Point2D(0.25,0.75))
        self.assertTrue(testRelDiff(mxx, cmyy, .01))
        self.assertTrue(testRelDiff(myy, cmxx, .01))

    def testDefaultSize(self):
        """Test of both default size and specified size"""
        print "DefaultSizeTest"
        sigma0 = 5;
        # set the peak of the outer guassian to 0 so this is really a single gaussian.

        psf = measAlg.DoubleGaussianPsf(60, 60, 1.5*sigma0, 1, 0.0)

        if False and display:
            im = psf.computeImage(afwGeom.PointD(xwid/2, ywid/2))
            ds9.mtv(im, title="N(%g) psf" % sigma0, frame=0)

        # this is the coadd Wcs we want
        cd11 = 5.55555555e-05
        cd12 = 0.0
        cd21 = 0.0
        cd22 = 5.55555555e-05
        crval1 = 0.0
        crval2 = 0.0
        crpix = afwGeom.PointD(1000, 1000)
        crval = afwCoord.Coord(afwGeom.Point2D(crval1, crval2))
        wcsref = afwImage.makeWcs(crval,crpix,cd11,cd12,cd21,cd22)

        # Now make the catalog
        schema = afwTable.ExposureTable.makeMinimalSchema()
        schema.addField("weight", type="D", doc="Coadd weight")
        mycatalog = afwTable.ExposureCatalog(schema)
        record = mycatalog.getTable().makeRecord()
        psf = measAlg.DoubleGaussianPsf(100, 100, 10.0, 1.00, 1.0);
        record.setPsf(psf)
        wcs = afwImage.makeWcs(crval,crpix,cd11,cd12,cd21,cd22)
        record.setWcs(wcs)
        record['weight'] = 1.0
        record['id'] = 1
        bbox = afwGeom.Box2I(afwGeom.Point2I(0,0), afwGeom.Extent2I(2000, 2000))
        record.setBBox(bbox)
        mycatalog.append(record)

        mypsf = measAlg.CoaddPsf(mycatalog, wcsref) #, 'weight')

        m1coadd,m2coadd = getCoaddSecondMoments(mypsf, afwGeom.Point2D(0,0))
        m1,m2 = getPsfSecondMoments(mypsf, afwGeom.Point2D(1000,1000))
        self.assertTrue(testRelDiff(m1,m1coadd,.01))
        self.assertTrue(testRelDiff(m2,m2coadd,.01))

    def testSimpleGaussian(self):
        """Check that we can measure a single Gaussian's attributes"""
        print "SimpleGaussianTest"
        sigma0 = 5;
        # set the peak of the outer guassian to 0 so this is really a single gaussian.

        psf = measAlg.DoubleGaussianPsf(60, 60, 1.5*sigma0, 1, 0.0)

        if False and display:
            im = psf.computeImage(afwGeom.PointD(xwid/2, ywid/2))
            ds9.mtv(im, title="N(%g) psf" % sigma0, frame=0)

        # this is the coadd Wcs we want
        cd11 = 5.55555555e-05
        cd12 = 0.0
        cd21 = 0.0
        cd22 = 5.55555555e-05
        crval1 = 0.0
        crval2 = 0.0
        crpix = afwGeom.PointD(1000, 1000)
        crval = afwCoord.Coord(afwGeom.Point2D(crval1, crval2))
        wcsref = afwImage.makeWcs(crval,crpix,cd11,cd12,cd21,cd22)


        schema = afwTable.ExposureTable.makeMinimalSchema()
        schema.addField("weight", type="D", doc="Coadd weight")
        mycatalog = afwTable.ExposureCatalog(schema)

        sigma = [5,6,7,8]  # 5 pixels is the same as a sigma of 1 arcsec.

        # lay down a simple pattern of four ccds, set in a pattern of 1000 pixels around the center
        offsets = [(1999,1999), (1999,0), (0, 0), (0,1999)]

#       Imagine a ccd in each of positions +-1000 pixels from the center
        for i in range(4):
            record = mycatalog.getTable().makeRecord()
            psf = measAlg.DoubleGaussianPsf(100, 100, sigma[i], 1.00, 1.0);
            record.setPsf(psf)
            crpix = afwGeom.PointD(offsets[i][0], offsets[i][1])
            wcs = afwImage.makeWcs(crval,crpix,cd11,cd12,cd21,cd22)

            # print out the coorinates of this supposed 2000x2000 ccd in wcsref coordinates
            beginCoord = wcs.pixelToSky(0,0)
            endCoord = wcs.pixelToSky(2000, 2000)
            beginPix = wcsref.skyToPixel(beginCoord)
            endPix = wcsref.skyToPixel(endCoord)
            record.setWcs(wcs)
            record['weight'] = 1.0
            record['id'] = i
            bbox = afwGeom.Box2I(afwGeom.Point2I(0,0), afwGeom.Extent2I(2000, 2000))
            record.setBBox(bbox)
            mycatalog.append(record)
            #img = psf.computeImage(afwGeom.Point2D(1000,1000), afwGeom.Extent2I(100,100), False, False)
            #img.writeFits("img%d.fits"%i)

        mypsf = measAlg.CoaddPsf(mycatalog, wcsref) #, 'weight')
        m1coadd,m2coadd = getCoaddSecondMoments(mypsf, afwGeom.Point2D(1000,1000))

        m1,m2 = getPsfSecondMoments(mypsf, afwGeom.Point2D(1000,1000))
        self.assertTrue(testRelDiff(m1,m1coadd,.01))

        m1,m2 = getPsfSecondMoments(mypsf, afwGeom.Point2D(1000,1001))
        m1coadd,m2coadd = getCoaddSecondMoments(mypsf, afwGeom.Point2D(1000,1001))
        self.assertTrue(testRelDiff(m1,m1coadd,.01))


#-=-=-=-=-=-=-=-=-=-=-=-=-=-=-=-=-=-=-=-=-=-=-=-=-=-=-=-=-=-=-=-=-=-=-=-=-=-=-=-
#   This test checks to be sure that the weights are being applied correctly in doComputeImage
#   Since the 2nd moments are linear in the function value, we can simply weight the moments
#   and be sure that the resulting moments are correct

    def testWeight(self):
        """Check that we can measure a single Gaussian's attributes"""
        print "WeightTest"
        sigma0 = 5;
        # set the peak of the outer guassian to 0 so this is really a single gaussian.

        psf = measAlg.DoubleGaussianPsf(60, 60, 1.5*sigma0, 1, 0.0)

        if False and display:
            im = psf.computeImage(afwGeom.PointD(xwid/2, ywid/2))
            ds9.mtv(im, title="N(%g) psf" % sigma0, frame=0)

        # this is the coadd Wcs we want
        cd11 = 5.55555555e-05
        cd12 = 0.0
        cd21 = 0.0
        cd22 = 5.55555555e-05
        crval1 = 0.0
        crval2 = 0.0
        crpix = afwGeom.PointD(1000, 1000)
        crval = afwCoord.Coord(afwGeom.Point2D(crval1, crval2))
        wcsref = afwImage.makeWcs(crval,crpix,cd11,cd12,cd21,cd22)


        schema = afwTable.ExposureTable.makeMinimalSchema()
        schema.addField("weight", type="D", doc="Coadd weight")
        mycatalog = afwTable.ExposureCatalog(schema)

        sigma = [5,6,7,8]  # 5 pixels is the same as a sigma of 1 arcsec.

        # lay down a simple pattern of four ccds, set in a pattern of 1000 pixels around the center
        offsets = [(1999,1999), (1999,0), (0, 0), (0,1999)]

#       Imagine a ccd in each of positions +-1000 pixels from the center
        for i in range(4):
            record = mycatalog.getTable().makeRecord()
            psf = measAlg.DoubleGaussianPsf(100, 100, sigma[i], 1.00, 0.0);
            record.setPsf(psf)
            crpix = afwGeom.PointD(offsets[i][0], offsets[i][1])
            wcs = afwImage.makeWcs(crval,crpix,cd11,cd12,cd21,cd22)

            # print out the coorinates of this supposed 2000x2000 ccd in wcsref coordinates
            record.setWcs(wcs)
            record['weight'] = 1.0 * (i+1)
            record['id'] = i
            bbox = afwGeom.Box2I(afwGeom.Point2I(0,0), afwGeom.Extent2I(2000, 2000))
            record.setBBox(bbox)
            mycatalog.append(record)

        mypsf = measAlg.CoaddPsf(mycatalog, wcsref) #, 'weight')

        m1,m2 = getPsfSecondMoments(mypsf, afwGeom.Point2D(1000,1000))
        m1coadd,m2coadd = getCoaddSecondMoments(mypsf, afwGeom.Point2D(1000,1000))
        self.assertTrue(testRelDiff(m1,m1coadd,.01))

        m1,m2 = getPsfSecondMoments(mypsf, afwGeom.Point2D(1000,1001))
        m1coadd,m2coadd = getCoaddSecondMoments(mypsf, afwGeom.Point2D(1000,1001))
        self.assertTrue(testRelDiff(m1,m1coadd,.01))

        m1,m2 = getCoaddSecondMoments(mypsf, afwGeom.Point2D(1001,1000))
        m1coadd,m2coadd = getCoaddSecondMoments(mypsf, afwGeom.Point2D(1001,1000))
        self.assertTrue(testRelDiff(m1,m1coadd,.01))

    def testTicket2872(self):
        """Test that CoaddPsf.getAveragePosition() is always a position at which
        we can call computeImage().
        """
        schema = afwTable.ExposureTable.makeMinimalSchema()
        weightKey = schema.addField("weight", type=float, doc="photometric weight")
        catalog = afwTable.ExposureCatalog(schema)
        cdelt = (0.2*afwGeom.arcseconds).asDegrees()
        wcs = afwImage.makeWcs(
            afwCoord.IcrsCoord(afwGeom.Point2D(45.0, 45.0), afwGeom.degrees),
            afwGeom.Point2D(50, 50),
            cdelt, 0.0, 0.0, cdelt
            )
        kernel = measAlg.DoubleGaussianPsf(7,7,2.0).getKernel()
        psf1 = measAlg.KernelPsf(kernel, afwGeom.Point2D(0, 50))
        psf2 = measAlg.KernelPsf(kernel, afwGeom.Point2D(100, 50))
        record1 = catalog.addNew()
        record1.setPsf(psf1)
        record1.setWcs(wcs)
        record1.setD(weightKey, 1.0);
        record1.setBBox(afwGeom.Box2I(afwGeom.Point2I(-40, 0), afwGeom.Point2I(40, 100)))
        record2 = catalog.addNew()
        record2.setPsf(psf2)
        record2.setWcs(wcs)
        record2.setD(weightKey, 1.0);
        record2.setBBox(afwGeom.Box2I(afwGeom.Point2I(60, 0), afwGeom.Point2I(140, 100)))
        coaddPsf = measAlg.CoaddPsf(catalog, wcs)
        naiveAvgPos = afwGeom.Point2D(50, 50)
        utilsTests.assertRaisesLsstCpp(
            self, pexExceptions.InvalidParameterException, coaddPsf.computeKernelImage,
            naiveAvgPos
            )
<<<<<<< HEAD
        # import test is that this doesn't throw:
=======
        # important test is that this doesn't throw:
>>>>>>> c97cbb4d
        coaddPsf.computeKernelImage()

#-=-=-=-=-=-=-=-=-=-=-=-=-=-=-=-=-=-=-=-=-=-=-=-=-=-=-=-=-=-=-=-=-=-=-=-=-=-=-=-


def suite():
    """Returns a suite containing all the test cases in this module."""
    utilsTests.init()

    suites = []
    suites += unittest.makeSuite(CoaddPsfTest)
    return unittest.TestSuite(suites)

def run(exit = False):
    """Run the utilsTests"""
    utilsTests.run(suite(), exit)

if __name__ == "__main__":
    run(True)<|MERGE_RESOLUTION|>--- conflicted
+++ resolved
@@ -486,11 +486,7 @@
             self, pexExceptions.InvalidParameterException, coaddPsf.computeKernelImage,
             naiveAvgPos
             )
-<<<<<<< HEAD
-        # import test is that this doesn't throw:
-=======
         # important test is that this doesn't throw:
->>>>>>> c97cbb4d
         coaddPsf.computeKernelImage()
 
 #-=-=-=-=-=-=-=-=-=-=-=-=-=-=-=-=-=-=-=-=-=-=-=-=-=-=-=-=-=-=-=-=-=-=-=-=-=-=-=-
