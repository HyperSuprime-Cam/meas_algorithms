#if !defined(LSST_DETECTION_PSF_H)
#define LSST_DETECTION_PSF_H
//!
// Describe an image's PSF
//
#include "boost/shared_ptr.hpp"
#include "lsst/pex/exceptions.h"
#include "lsst/daf/data.h"
#include "lsst/afw/math.h"

namespace lsst { namespace meas { namespace algorithms {

class PsfFormatter;

/**
 * Types of supported PSFs
 */
typedef int psfType;

/*!
 * \brief Represent an image's PSF
 */
class PSF : public lsst::daf::data::LsstBase, public lsst::daf::base::Persistable {
public:
    typedef boost::shared_ptr<PSF> Ptr; ///< shared_ptr to a PSF
    typedef boost::shared_ptr<const PSF> ConstPtr; ///< shared_ptr to a const PSF

    typedef lsst::afw::math::Kernel::PixelT PixelT; ///< Type of Image returned by getImage

    explicit PSF(int const width=0, int const height=0);
    explicit PSF(lsst::afw::math::Kernel::PtrT kernel);
    virtual ~PSF() = 0;
    ///
    /// Convolve an image with a Kernel
    ///
    template <typename ImageT>
    void convolve(ImageT& convolvedImage,          ///< convolved image
                  ImageT const& inImage,           ///< image to convolve
                  bool doNormalize=true,           ///< if True, normalize the kernel, else use "as is"
                  int edgeBit=-1        ///< mask bit to indicate pixel includes edge-extended data;
                  ///< if negative (default) then no bit is set; only relevant for MaskedImages
                 ) const {
        if (!getKernel() || getKernel()->getWidth() <= 0 || getKernel()->getHeight() <= 0) {
            throw LSST_EXCEPT(lsst::pex::exceptions::RuntimeErrorException,
                              "PSF does not have a realisation that can be used for convolution");            
        }
        lsst::afw::math::convolve(convolvedImage, inImage, *getKernel(), doNormalize, edgeBit);        
    }

    ///< Evaluate the PSF at (dx, dy)
    ///
    /// This routine merely calls doGetValue, but here we can provide default values
    /// for the virtual functions that do the real work
    ///
    double getValue(double const dx,            ///< Desired column (relative to centre of PSF)
                    double const dy,            ///< Desired row (relative to centre of PSF)
                    int xPositionInImage=0,     ///< Desired column position in image (think "CCD")
                    int yPositionInImage=0      ///< Desired row position in image (think "CCD")
                   ) const {
        return doGetValue(dx, dy, xPositionInImage, yPositionInImage);
    }

    virtual lsst::afw::image::Image<PixelT>::Ptr getImage(double const x, double const y) const;

    void setKernel(lsst::afw::math::Kernel::PtrT kernel);
    lsst::afw::math::Kernel::PtrT getKernel();
    boost::shared_ptr<const lsst::afw::math::Kernel> getKernel() const;

    /// Set the number of columns that will be used for %image representations of the PSF
    void setWidth(int const width) { _width = width; }
    /// Return the number of columns that will be used for %image representations of the PSF
    int getWidth() const { return _width; }
    /// Set the number of rows that will be used for %image representations of the PSF
    void setHeight(int const height) { _height = height; }
    /// Return the number of rows that will be used for %image representations of the PSF
    int getHeight() const { return _height; }

    static psfType lookupType(std::string const& name);
protected:
    static void registerType(std::string const& name, psfType type);
private:
<<<<<<< HEAD
    LSST_PERSIST_FORMATTER(PsfFormatter);

    virtual double doGetValue(double const dx, double const dy) const = 0;
=======
    virtual double doGetValue(double const dx, double const dy, int xPositionInImage, int yPositionInImage) const = 0;
>>>>>>> 9b752d93
    static std::map<std::string, psfType>* _psfTypes;

    lsst::afw::math::Kernel::PtrT _kernel; // Kernel that corresponds to the PSF
    int _width, _height;                // size of Image realisations of the PSF
};

/************************************************************************************************************/
/**
 * Factory functions to return a PSF
 */
PSF *createPSF(std::string const& type, int width=0, int height=0, double=0, double=0, double=0);
PSF *createPSF(std::string const& type, lsst::afw::math::Kernel::PtrT kernel);
}}}
#endif<|MERGE_RESOLUTION|>--- conflicted
+++ resolved
@@ -79,13 +79,9 @@
 protected:
     static void registerType(std::string const& name, psfType type);
 private:
-<<<<<<< HEAD
     LSST_PERSIST_FORMATTER(PsfFormatter);
 
-    virtual double doGetValue(double const dx, double const dy) const = 0;
-=======
     virtual double doGetValue(double const dx, double const dy, int xPositionInImage, int yPositionInImage) const = 0;
->>>>>>> 9b752d93
     static std::map<std::string, psfType>* _psfTypes;
 
     lsst::afw::math::Kernel::PtrT _kernel; // Kernel that corresponds to the PSF
